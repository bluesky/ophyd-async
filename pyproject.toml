--- conflicted
+++ resolved
@@ -15,11 +15,7 @@
 dependencies = [
     "numpy",
     "bluesky>=1.13.1rc2",
-<<<<<<< HEAD
-    "event-model>=1.22.3",
-=======
     "event-model>=1.23",
->>>>>>> 5b9e43bf
     "pyyaml",
     "colorlog",
     "pydantic>=2.0",
