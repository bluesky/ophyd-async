--- conflicted
+++ resolved
@@ -33,11 +33,7 @@
 sim = ["h5py"]
 ca = ["aioca>=2.0a4"]
 pva = ["p4p>=4.2.0"]
-<<<<<<< HEAD
-tango = ["pytango"]
-=======
 tango = ["pytango==10.0.2"]
->>>>>>> da6bd036
 demo = ["ipython", "matplotlib", "pyqt6"]
 
 [dependency-groups]
