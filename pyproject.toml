--- conflicted
+++ resolved
@@ -53,12 +53,7 @@
     "pre-commit",
     "pydata-sphinx-theme>=0.12",
     "pyepics>=3.4.2",
-<<<<<<< HEAD
     "pyside6!=6.6.3.1,!=6.6.3",
-=======
-    "pyside6",
-    "pyside6-stubs",
->>>>>>> b1344362
     "pytest",
     "pytest-asyncio",
     "pytest-cov",
