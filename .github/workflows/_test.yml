--- conflicted
+++ resolved
@@ -45,53 +45,9 @@
         run: |
           mkdir "D:\\Temp"
           echo "TEMP=D:\\Temp" >> $env:GITHUB_ENV
-<<<<<<< HEAD
-
-      - name: Checkout
-        uses: actions/checkout@v4
-        with:
-          # Need this to get version number from last tag
-          fetch-depth: 0
-=======
->>>>>>> ac965c1d
 
       - name: Install uv
         uses: astral-sh/setup-uv@v5
-
-<<<<<<< HEAD
-      - name: Run tests win
-        if: inputs.runs-on == 'windows-latest'
-        run: uv run --locked tox -e tests -- --timeout=6
-
-      - name: Non win tests
-        if: inputs.runs-on != 'windows-latest'
-        run: uv run --locked tox -e tests -- --timeout=2
-=======
-      - if: inputs.python-version == 'dev'
-        name: Upload dev-requirements.txt
-        uses: actions/upload-artifact@v4
-        with:
-          name: dev-requirements
-          path: /tmp/dev-requirements.txt
-
-      - if: inputs.python-version != 'dev'
-        name: Install latest versions of python packages
-        uses: ./.github/actions/install_requirements
-        with:
-          python-version: ${{ inputs.python-version }}
-          pip-install: ".[dev]"
-
-      - if: inputs.needs-services
-        name: Install dev versions of python packages
-        uses: ./.github/actions/install_requirements
-
-      - if: inputs.needs-services
-        name: Checkout simulated devices
-        uses: actions/checkout@v4
-        with:
-          repository: epics-containers/example-services
-          path: example-services
-          ref: 'main'
 
       - if: inputs.needs-services && inputs.runs-on != 'windows-latest'
         name: Run docker compose
@@ -101,20 +57,15 @@
           services: |
             bl01t-di-cam-01
             ca-gateway
-          
-      - name: Run tests win
-        if: inputs.runs-on == 'windows-latest' && inputs.needs-services == false
-        run: tox -e tests -- --timeout=6 ${{ inputs.tests-path}}
 
       - name: Run tests win
-        if: inputs.runs-on == 'windows-latest' && inputs.needs-services == true
-        run: tox -e tests -- --timeout=10 ${{ inputs.tests-path}}
+        if: inputs.runs-on == 'windows-latest'
+        run: uv run --locked tox -e tests -- --timeout=10 ${{ inputs.tests-path}}
 
       - name: Non win tests
         if: inputs.runs-on != 'windows-latest'
-        run: tox -e tests -- --timeout=2 ${{ inputs.tests-path}}
->>>>>>> ac965c1d
-      
+        run: uv run --locked tox -e tests -- --timeout=2 ${{ inputs.tests-path}}
+
       - name: Upload coverage to Codecov
         uses: codecov/codecov-action@v5
         with:
