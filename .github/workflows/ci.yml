name: CI

on:
  push:
    branches:
      - main
    tags:
      - '*'
  pull_request:

jobs:

  lint:
    uses: ./.github/workflows/_tox.yml
    with:
      tox: pre-commit,type-checking

  test:
    strategy:
      matrix:
        runs-on: ["ubuntu-latest", "windows-latest"] # can add macos-latest
        python-version: ["3.11", "3.12", "3.13"]
<<<<<<< HEAD
=======
        test-config:
          - tests-path: "tests/unit_tests"
            needs-services: false
          - tests-path: "tests/system_tests"
            needs-services: true
        include:
          # Include one that runs in the dev environment
          - runs-on: "ubuntu-latest"
            python-version: "dev"
            test-config:
              tests-path: "tests/unit_tests"
              needs-services: false
>>>>>>> ac965c1d
      fail-fast: false
    uses: ./.github/workflows/_test.yml
    with:
      runs-on: ${{ matrix.runs-on }}
      python-version: ${{ matrix.python-version }}
      tests-path: ${{ matrix.test-config.tests-path }}
      needs-services: ${{ matrix.test-config.needs-services }}
    secrets:
      CODECOV_TOKEN: ${{ secrets.CODECOV_TOKEN }}
    

  docs:
    uses: ./.github/workflows/_docs.yml

  dist:
    uses: ./.github/workflows/_dist.yml

  pypi:
    needs: [dist, test]
    if: github.ref_type == 'tag'
    uses: ./.github/workflows/_pypi.yml
    permissions:
      id-token: write

  codeql:
    uses: ./.github/workflows/_codeql.yml

  release:
    needs: [dist, test, docs]
    if: github.ref_type == 'tag'
    uses: ./.github/workflows/_release.yml
    permissions:
      contents: write<|MERGE_RESOLUTION|>--- conflicted
+++ resolved
@@ -5,11 +5,10 @@
     branches:
       - main
     tags:
-      - '*'
+      - "*"
   pull_request:
 
 jobs:
-
   lint:
     uses: ./.github/workflows/_tox.yml
     with:
@@ -20,21 +19,11 @@
       matrix:
         runs-on: ["ubuntu-latest", "windows-latest"] # can add macos-latest
         python-version: ["3.11", "3.12", "3.13"]
-<<<<<<< HEAD
-=======
         test-config:
           - tests-path: "tests/unit_tests"
             needs-services: false
           - tests-path: "tests/system_tests"
             needs-services: true
-        include:
-          # Include one that runs in the dev environment
-          - runs-on: "ubuntu-latest"
-            python-version: "dev"
-            test-config:
-              tests-path: "tests/unit_tests"
-              needs-services: false
->>>>>>> ac965c1d
       fail-fast: false
     uses: ./.github/workflows/_test.yml
     with:
@@ -44,7 +33,6 @@
       needs-services: ${{ matrix.test-config.needs-services }}
     secrets:
       CODECOV_TOKEN: ${{ secrets.CODECOV_TOKEN }}
-    
 
   docs:
     uses: ./.github/workflows/_docs.yml
