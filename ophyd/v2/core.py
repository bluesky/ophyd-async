--- conflicted
+++ resolved
@@ -772,60 +772,6 @@
     await asyncio.wait_for(_wait_for_value(), timeout)
 
 
-<<<<<<< HEAD
-=======
-@runtime_checkable
-class AsyncReadable(Protocol):
-    """Readable narrowed to only be async"""
-
-    @abstractmethod
-    async def read(self) -> Dict[str, Reading]:
-        ...
-
-    @abstractmethod
-    async def describe(self) -> Dict[str, Descriptor]:
-        ...
-
-
-@dataclass
-class _ReadableRenamer(AsyncReadable, Stageable):
-    readable: AsyncReadable
-    device: Device
-
-    def _rename(self, d: Dict[str, T]) -> Dict[str, T]:
-        return {self.device.name: v for v in d.values()}
-
-    async def read(self) -> Dict[str, Reading]:
-        return self._rename(await self.readable.read())
-
-    async def describe(self) -> Dict[str, Descriptor]:
-        return self._rename(await self.readable.describe())
-
-    def stage(self) -> List[Any]:
-        if isinstance(self.readable, Stageable):
-            return self.readable.stage()  # type: ignore
-        else:
-            return []
-
-    def unstage(self) -> List[Any]:
-        if isinstance(self.readable, Stageable):
-            return self.readable.unstage()  # type: ignore
-        else:
-            return []
-
-
-@dataclass
-class _UncachedSignal(AsyncReadable):
-    signal: SignalR
-
-    async def read(self) -> Dict[str, Reading]:
-        return await self.signal.read(cached=False)
-
-    async def describe(self) -> Dict[str, Descriptor]:
-        return await self.signal.describe()
-
-
->>>>>>> 906eca1e
 async def merge_gathered_dicts(
     coros: Iterable[Awaitable[Dict[str, T]]]
 ) -> Dict[str, T]:
@@ -869,38 +815,9 @@
         read_uncached:
             Signals to make up `read()` that won't be cached
         """
-<<<<<<< HEAD
         self._read_signals = tuple(read)
         self._configuration_signals = tuple(config)
         self._read_uncached_signals = tuple(read_uncached)
-=======
-        self._read_signals = tuple(read) + tuple(
-            _UncachedSignal(sig) for sig in read_uncached
-        )
-        if primary:
-            self._read_signals = (_ReadableRenamer(primary, self),) + self._read_signals
-        self._conf_signals = tuple(config)
-        self._staged = False
-        # Call this last so child Signals are renamed
-        if name:
-            self.set_name(name)
-
-    def stage(self) -> List[Any]:
-        self._staged = True
-        staged = [self]
-        for sig in self._read_signals + self._conf_signals:
-            if isinstance(sig, Stageable):
-                staged += sig.stage()  # type: ignore
-        return staged
-
-    def unstage(self) -> List[Any]:
-        self._staged = False
-        unstaged = [self]
-        for sig in self._read_signals + self._conf_signals:
-            if isinstance(sig, Stageable):
-                unstaged += sig.unstage()  # type: ignore
-        return unstaged
->>>>>>> 906eca1e
 
     @AsyncStatus.wrap
     async def stage(self) -> None:
