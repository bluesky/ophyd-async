import asyncio
import logging
import os
from pathlib import Path
from unittest.mock import ANY

import pytest

from ophyd_async.core import (
    Device,
    HDFDocumentComposer,
    SignalR,
    StaticFilenameProvider,
    StaticPathProvider,
    init_devices,
)
from ophyd_async.fastcs.core import fastcs_connector
from ophyd_async.fastcs.panda import (
    CommonPandaBlocks,
    DatasetTable,
    PandaHdf5DatasetType,
    PandaHDFWriter,
)
from ophyd_async.testing import callback_on_mock_put, set_mock_value

PANDA_DETECTOR_NAME = "mock_panda"

TABLES = [
    DatasetTable(
        name=[],
        dtype=[],
    ),
    DatasetTable(
        name=["x"],
        dtype=[PandaHdf5DatasetType.UINT_32],
    ),
    DatasetTable(
        name=[
            "x",
            "y",
            "y_min",
            "y_max",
        ],
        dtype=[
            PandaHdf5DatasetType.UINT_32,
            PandaHdf5DatasetType.FLOAT_64,
            PandaHdf5DatasetType.FLOAT_64,
            PandaHdf5DatasetType.FLOAT_64,
        ],
    ),
]


@pytest.fixture
async def panda_t():
    class CaptureBlock(Device):
        test_capture: SignalR[float]

    class Panda(CommonPandaBlocks):
        block_a: CaptureBlock
        block_b: CaptureBlock

        def __init__(self, uri: str, name: str = ""):
            super().__init__(name=name, connector=fastcs_connector(self, uri))

    yield Panda


@pytest.fixture
async def mock_panda(panda_t):
    async with init_devices(mock=True):
        mock_panda = panda_t("mock_PANDA", name="mock_panda")

    # Mimic directory exists check that happens normally in the PandA IOC
    def check_dir_exits(value, **kwargs):
        if os.path.exists(os.path.abspath(os.path.dirname(value))):
            set_mock_value(mock_panda.data.directory_exists, 1)

    # Assume directory exists
    callback_on_mock_put(mock_panda.data.hdf_directory, check_dir_exits)

    set_mock_value(
        mock_panda.data.datasets,
        DatasetTable(
            name=[],
            dtype=[],
        ),
    )

    return mock_panda


@pytest.fixture
async def mock_writer(tmp_path, mock_panda) -> PandaHDFWriter:
    fp = StaticFilenameProvider("data")
    dp = StaticPathProvider(fp, tmp_path / mock_panda.name, create_dir_depth=-1)
    async with init_devices(mock=True):
        writer = PandaHDFWriter(
            path_provider=dp,
            panda_data_block=mock_panda.data,
        )

    return writer


@pytest.mark.parametrize("table", TABLES)
async def test_open_returns_correct_descriptors(
    mock_writer: PandaHDFWriter, table: DatasetTable, caplog
):
    assert hasattr(mock_writer, "panda_data_block")
    set_mock_value(
        mock_writer.panda_data_block.datasets,
        table,
    )

    with caplog.at_level(logging.WARNING):
        description = await mock_writer.open(
            PANDA_DETECTOR_NAME
        )  # to make capturing status not time out

        # Check if empty datasets table leads to warning log message
        if len(table.name) == 0:
            assert "DATASETS table is empty!" in caplog.text

    for key, entry, expected_key in zip(
        description.keys(), description.values(), table.name, strict=False
    ):
        assert key == expected_key
        assert entry == {
            "source": mock_writer.panda_data_block.hdf_directory.source,
            "shape": [],
            "dtype": "number",
            "dtype_numpy": "<f8",
            "external": "STREAM:",
        }


async def test_open_close_sets_capture(mock_writer: PandaHDFWriter):
    assert isinstance(await mock_writer.open(PANDA_DETECTOR_NAME), dict)
    assert await mock_writer.panda_data_block.capture.get_value()
    await mock_writer.close()
    assert not await mock_writer.panda_data_block.capture.get_value()


async def test_open_sets_file_path_and_name(mock_writer: PandaHDFWriter, tmp_path):
    await mock_writer.open(PANDA_DETECTOR_NAME)
    path = await mock_writer.panda_data_block.hdf_directory.get_value()
    assert path == str(tmp_path / PANDA_DETECTOR_NAME)
    name = await mock_writer.panda_data_block.hdf_file_name.get_value()
    assert name == "data.h5"


<<<<<<< HEAD
=======
async def test_open_errors_when_multiplier_not_one(mock_writer: PandaHDFWriter):
    with pytest.raises(ValueError):
        await mock_writer.open(PANDA_DETECTOR_NAME, 2)


>>>>>>> 96cd45fb
async def test_get_indices_written(mock_writer: PandaHDFWriter):
    await mock_writer.open(PANDA_DETECTOR_NAME)
    set_mock_value(mock_writer.panda_data_block.num_captured, 4)
    written = await mock_writer.get_indices_written()
    assert written == 4


<<<<<<< HEAD
@pytest.mark.parametrize("exposures_per_event", [1, 2, 11])
async def test_wait_for_index(mock_writer: PandaHDFWriter, exposures_per_event: int):
    await mock_writer.open(exposures_per_event=exposures_per_event)
    set_mock_value(mock_writer.panda_data_block.num_captured, 3 * exposures_per_event)
=======
async def test_wait_for_index(mock_writer: PandaHDFWriter):
    await mock_writer.open(PANDA_DETECTOR_NAME)
    set_mock_value(mock_writer.panda_data_block.num_captured, 3)
>>>>>>> 96cd45fb
    await mock_writer.wait_for_index(3, timeout=1)
    set_mock_value(mock_writer.panda_data_block.num_captured, 2 * exposures_per_event)
    with pytest.raises(asyncio.TimeoutError):
        await mock_writer.wait_for_index(3, timeout=0.1)


@pytest.mark.parametrize("table", TABLES)
async def test_collect_stream_docs(
    mock_writer: PandaHDFWriter,
    tmp_path: Path,
    table: DatasetTable,
):
    # Give the mock writer datasets
    set_mock_value(mock_writer.panda_data_block.datasets, table)

    await mock_writer.open(PANDA_DETECTOR_NAME)

    def assert_resource_document(name, resource_doc):
        assert resource_doc == {
            "uid": ANY,
            "data_key": name,
            "mimetype": "application/x-hdf5",
            "uri": "file://localhost/"
            + str(tmp_path / "mock_panda" / "data.h5").lstrip("/"),
            "parameters": {
                "dataset": f"/{name}",
                "chunk_shape": (1024,),
            },
        }
        assert os.path.join("mock_panda", "data.h5") in resource_doc["uri"]

    [item async for item in mock_writer.collect_stream_docs(PANDA_DETECTOR_NAME, 1)]
    assert type(mock_writer._composer) is HDFDocumentComposer
    assert mock_writer._composer._last_emitted == 1

    for i in range(len(table.name)):
        resource_doc = mock_writer._composer._bundles[i].stream_resource_doc
        name = table.name[i]

        assert_resource_document(name=name, resource_doc=resource_doc)

        assert resource_doc["data_key"] == name


async def test_oserror_when_hdf_dir_does_not_exist(tmp_path, mock_panda):
    fp = StaticFilenameProvider("data")
    dp = StaticPathProvider(
        fp, tmp_path / mock_panda.name / "extra" / "dirs", create_dir_depth=-1
    )
    async with init_devices(mock=True):
        writer = PandaHDFWriter(
            path_provider=dp,
            panda_data_block=mock_panda.data,
        )

    with pytest.raises(OSError):
        await writer.open(PANDA_DETECTOR_NAME)<|MERGE_RESOLUTION|>--- conflicted
+++ resolved
@@ -150,14 +150,11 @@
     assert name == "data.h5"
 
 
-<<<<<<< HEAD
-=======
 async def test_open_errors_when_multiplier_not_one(mock_writer: PandaHDFWriter):
     with pytest.raises(ValueError):
         await mock_writer.open(PANDA_DETECTOR_NAME, 2)
 
 
->>>>>>> 96cd45fb
 async def test_get_indices_written(mock_writer: PandaHDFWriter):
     await mock_writer.open(PANDA_DETECTOR_NAME)
     set_mock_value(mock_writer.panda_data_block.num_captured, 4)
@@ -165,16 +162,10 @@
     assert written == 4
 
 
-<<<<<<< HEAD
 @pytest.mark.parametrize("exposures_per_event", [1, 2, 11])
 async def test_wait_for_index(mock_writer: PandaHDFWriter, exposures_per_event: int):
-    await mock_writer.open(exposures_per_event=exposures_per_event)
+    await mock_writer.open(PANDA_DETECTOR_NAME, exposures_per_event=exposures_per_event)
     set_mock_value(mock_writer.panda_data_block.num_captured, 3 * exposures_per_event)
-=======
-async def test_wait_for_index(mock_writer: PandaHDFWriter):
-    await mock_writer.open(PANDA_DETECTOR_NAME)
-    set_mock_value(mock_writer.panda_data_block.num_captured, 3)
->>>>>>> 96cd45fb
     await mock_writer.wait_for_index(3, timeout=1)
     set_mock_value(mock_writer.panda_data_block.num_captured, 2 * exposures_per_event)
     with pytest.raises(asyncio.TimeoutError):
