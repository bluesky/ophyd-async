import os

import pytest

from ophyd_async.core import (
    StaticFilenameProvider,
    StaticPathProvider,
)
from ophyd_async.fastcs.panda import (
    DatasetTable,
    HDFPanda,
    PandaHdf5DatasetType,
)
from ophyd_async.testing import callback_on_mock_put, set_mock_value


@pytest.fixture
async def mock_hdf_panda(tmp_path):
    fp = StaticFilenameProvider("test-panda")
    dp = StaticPathProvider(fp, tmp_path)

    mock_hdf_panda = HDFPanda("HDFPANDA:", path_provider=dp, name="panda")
    await mock_hdf_panda.connect(mock=True)

    def link_function(value: bool, wait: bool = True):
        set_mock_value(mock_hdf_panda.pcap.active, value)

    # Mimic directory exists check that happens normally in the PandA IOC
    def check_dir_exits(value: str, wait: bool = True):
        if os.path.exists(value):
            set_mock_value(mock_hdf_panda.data.directory_exists, True)

    callback_on_mock_put(mock_hdf_panda.pcap.arm, link_function)
    callback_on_mock_put(mock_hdf_panda.data.hdf_directory, check_dir_exits)

    set_mock_value(
        mock_hdf_panda.data.datasets,
        DatasetTable(
            name=["x", "y"],
            dtype=[PandaHdf5DatasetType.UINT_32, PandaHdf5DatasetType.FLOAT_64],
        ),
    )

    yield mock_hdf_panda


async def test_hdf_panda_passes_blocks_to_controller(mock_hdf_panda: HDFPanda):
    assert hasattr(mock_hdf_panda._controller, "pcap")
<<<<<<< HEAD
    assert mock_hdf_panda._controller.pcap is mock_hdf_panda.pcap


async def test_hdf_panda_hardware_triggered_flyable(
    RE: RunEngine,
    mock_hdf_panda,
    tmp_path,
):
    docs = defaultdict(list)
    RE.subscribe(lambda name, doc: docs[name].append(doc))

    shutter_time = 0.004
    exposure = 1

    trigger_logic = StaticSeqTableTriggerLogic(mock_hdf_panda.seq[1])
    flyer = StandardFlyer(trigger_logic, name="flyer")

    def flying_plan():
        yield from bps.stage_all(mock_hdf_panda, flyer)

        yield from prepare_static_seq_table_flyer_and_detectors_with_same_trigger(
            flyer,
            [mock_hdf_panda],
            number_of_frames=1,
            exposure=exposure,
            shutter_time=shutter_time,
        )

        yield from bps.open_run()
        yield from bps.declare_stream(mock_hdf_panda, name="main_stream", collect=True)

        set_mock_value(flyer.trigger_logic.seq.active, 1)

        yield from bps.kickoff(flyer, wait=True)
        yield from bps.kickoff(mock_hdf_panda, wait=True)

        yield from bps.complete(flyer, wait=False, group="complete")
        yield from bps.complete(mock_hdf_panda, wait=False, group="complete")

        # Manually incremenet the index as if a frame was taken
        set_mock_value(mock_hdf_panda.data.num_captured, 1)
        set_mock_value(flyer.trigger_logic.seq.active, 0)

        done = False
        while not done:
            try:
                yield from bps.wait(group="complete", timeout=0.5)
            except TimeoutError:
                pass
            else:
                done = True
            yield from bps.collect(
                mock_hdf_panda,
                return_payload=False,
                name="main_stream",
            )
        yield from bps.wait(group="complete")
        yield from bps.close_run()
        # Verify that _completable_frames is reset to 0 after the final complete.
        assert mock_hdf_panda._completable_exposures == 0
        yield from bps.unstage_all(flyer, mock_hdf_panda)
        yield from bps.wait_for([lambda: mock_hdf_panda._controller.disarm()])

    # fly scan
    RE(flying_plan())

    assert_emitted(
        docs, start=1, descriptor=1, stream_resource=2, stream_datum=2, stop=1
    )

    # test descriptor
    data_key_names: dict[str, str] = docs["descriptor"][0]["object_keys"]["panda"]
    assert data_key_names == ["x", "y"]
    for data_key_name in data_key_names:
        assert (
            docs["descriptor"][0]["data_keys"][data_key_name]["source"] == "mock+pva://"
        )

    # test stream resources
    for dataset_name, stream_resource, data_key_name in zip(
        ("x", "y"), docs["stream_resource"], data_key_names, strict=False
    ):
        assert stream_resource == {
            "run_start": docs["start"][0]["uid"],
            "uid": ANY,
            "data_key": data_key_name,
            "mimetype": "application/x-hdf5",
            "uri": "file://localhost/"
            + (tmp_path / "test-panda.h5").as_posix().lstrip("/"),
            "parameters": {
                "dataset": f"/{dataset_name}",
                "chunk_shape": (1024,),
            },
        }
        assert "test-panda.h5" in stream_resource["uri"]

    # test stream datum
    for stream_datum in docs["stream_datum"]:
        assert stream_datum["descriptor"] == docs["descriptor"][0]["uid"]
        assert stream_datum["seq_nums"] == {
            "start": 1,
            "stop": 2,
        }
        assert stream_datum["indices"] == {
            "start": 0,
            "stop": 1,
        }
        assert stream_datum["stream_resource"] in [
            sd["uid"].split("/")[0] for sd in docs["stream_datum"]
        ]
=======
    assert mock_hdf_panda._controller.pcap is mock_hdf_panda.pcap
>>>>>>> 4e6f4bac
<|MERGE_RESOLUTION|>--- conflicted
+++ resolved
@@ -46,117 +46,4 @@
 
 async def test_hdf_panda_passes_blocks_to_controller(mock_hdf_panda: HDFPanda):
     assert hasattr(mock_hdf_panda._controller, "pcap")
-<<<<<<< HEAD
-    assert mock_hdf_panda._controller.pcap is mock_hdf_panda.pcap
-
-
-async def test_hdf_panda_hardware_triggered_flyable(
-    RE: RunEngine,
-    mock_hdf_panda,
-    tmp_path,
-):
-    docs = defaultdict(list)
-    RE.subscribe(lambda name, doc: docs[name].append(doc))
-
-    shutter_time = 0.004
-    exposure = 1
-
-    trigger_logic = StaticSeqTableTriggerLogic(mock_hdf_panda.seq[1])
-    flyer = StandardFlyer(trigger_logic, name="flyer")
-
-    def flying_plan():
-        yield from bps.stage_all(mock_hdf_panda, flyer)
-
-        yield from prepare_static_seq_table_flyer_and_detectors_with_same_trigger(
-            flyer,
-            [mock_hdf_panda],
-            number_of_frames=1,
-            exposure=exposure,
-            shutter_time=shutter_time,
-        )
-
-        yield from bps.open_run()
-        yield from bps.declare_stream(mock_hdf_panda, name="main_stream", collect=True)
-
-        set_mock_value(flyer.trigger_logic.seq.active, 1)
-
-        yield from bps.kickoff(flyer, wait=True)
-        yield from bps.kickoff(mock_hdf_panda, wait=True)
-
-        yield from bps.complete(flyer, wait=False, group="complete")
-        yield from bps.complete(mock_hdf_panda, wait=False, group="complete")
-
-        # Manually incremenet the index as if a frame was taken
-        set_mock_value(mock_hdf_panda.data.num_captured, 1)
-        set_mock_value(flyer.trigger_logic.seq.active, 0)
-
-        done = False
-        while not done:
-            try:
-                yield from bps.wait(group="complete", timeout=0.5)
-            except TimeoutError:
-                pass
-            else:
-                done = True
-            yield from bps.collect(
-                mock_hdf_panda,
-                return_payload=False,
-                name="main_stream",
-            )
-        yield from bps.wait(group="complete")
-        yield from bps.close_run()
-        # Verify that _completable_frames is reset to 0 after the final complete.
-        assert mock_hdf_panda._completable_exposures == 0
-        yield from bps.unstage_all(flyer, mock_hdf_panda)
-        yield from bps.wait_for([lambda: mock_hdf_panda._controller.disarm()])
-
-    # fly scan
-    RE(flying_plan())
-
-    assert_emitted(
-        docs, start=1, descriptor=1, stream_resource=2, stream_datum=2, stop=1
-    )
-
-    # test descriptor
-    data_key_names: dict[str, str] = docs["descriptor"][0]["object_keys"]["panda"]
-    assert data_key_names == ["x", "y"]
-    for data_key_name in data_key_names:
-        assert (
-            docs["descriptor"][0]["data_keys"][data_key_name]["source"] == "mock+pva://"
-        )
-
-    # test stream resources
-    for dataset_name, stream_resource, data_key_name in zip(
-        ("x", "y"), docs["stream_resource"], data_key_names, strict=False
-    ):
-        assert stream_resource == {
-            "run_start": docs["start"][0]["uid"],
-            "uid": ANY,
-            "data_key": data_key_name,
-            "mimetype": "application/x-hdf5",
-            "uri": "file://localhost/"
-            + (tmp_path / "test-panda.h5").as_posix().lstrip("/"),
-            "parameters": {
-                "dataset": f"/{dataset_name}",
-                "chunk_shape": (1024,),
-            },
-        }
-        assert "test-panda.h5" in stream_resource["uri"]
-
-    # test stream datum
-    for stream_datum in docs["stream_datum"]:
-        assert stream_datum["descriptor"] == docs["descriptor"][0]["uid"]
-        assert stream_datum["seq_nums"] == {
-            "start": 1,
-            "stop": 2,
-        }
-        assert stream_datum["indices"] == {
-            "start": 0,
-            "stop": 1,
-        }
-        assert stream_datum["stream_resource"] in [
-            sd["uid"].split("/")[0] for sd in docs["stream_datum"]
-        ]
-=======
-    assert mock_hdf_panda._controller.pcap is mock_hdf_panda.pcap
->>>>>>> 4e6f4bac
+    assert mock_hdf_panda._controller.pcap is mock_hdf_panda.pcap