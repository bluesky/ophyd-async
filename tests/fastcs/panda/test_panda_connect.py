"""Used to test setting up signals for a PandA"""

import copy
import os
import re
from typing import Any

import numpy as np
import pytest

from ophyd_async.core import (
    Device,
    DeviceVector,
    NotConnected,
    init_devices,
)
from ophyd_async.fastcs.core import fastcs_connector
from ophyd_async.fastcs.panda import (
    PcapBlock,
    PulseBlock,
    SeqBlock,
    SeqTable,
    SeqTrigger,
)


class DummyDict:
    def __init__(self, dict) -> None:
        self.dict = dict

    def todict(self):
        return self.dict


class MockPvi:
    def __init__(self, pvi: dict[str, Any]) -> None:
        self.pvi = pvi

    def get(self, item: str):
        return DummyDict(self.pvi)


class MockCtxt:
    def __init__(self, pvi: dict[str, Any]) -> None:
        self.pvi = copy.copy(pvi)

    def get(self, pv: str, timeout: float = 0.0):
        return MockPvi(self.pvi)


@pytest.fixture
async def panda_t():
    class CommonPandaBlocksNoData(Device):
        pcap: PcapBlock
        pulse: DeviceVector[PulseBlock]
        seq: DeviceVector[SeqBlock]

    class Panda(CommonPandaBlocksNoData):
        def __init__(self, uri: str, name: str = ""):
            super().__init__(
                name=name, connector=fastcs_connector(self, uri, "Is it ok?")
            )

    yield Panda


@pytest.fixture
async def mock_panda(panda_t):
    async with init_devices(mock=True):
        mock_panda = panda_t("PANDAQSRV:")

    assert mock_panda.name == "mock_panda"
    yield mock_panda


def test_panda_names_correct(mock_panda):
    assert mock_panda.seq[1].name == "mock_panda-seq-1"
    assert mock_panda.pulse[1].name == "mock_panda-pulse-1"


def test_panda_name_set(panda_t):
    panda = panda_t(":", "panda")
    assert panda.name == "panda"


async def test_panda_children_connected(mock_panda):
    # try to set and retrieve from simulated values...
    table = SeqTable(
        repeats=np.array([1, 1, 1, 32]).astype(np.uint16),
        trigger=(
            SeqTrigger.POSA_GT,
            SeqTrigger.POSA_LT,
            SeqTrigger.IMMEDIATE,
            SeqTrigger.IMMEDIATE,
        ),
        position=np.array([3222, -565, 0, 0], dtype=np.int32),
        time1=np.array([5, 0, 10, 10]).astype(np.uint32),  # TODO: change below syntax.
        outa1=np.array([1, 0, 0, 1]).astype(np.bool_),
        outb1=np.array([0, 0, 1, 1]).astype(np.bool_),
        outc1=np.array([0, 1, 1, 0]).astype(np.bool_),
        outd1=np.array([1, 1, 0, 1]).astype(np.bool_),
        oute1=np.array([1, 0, 1, 0]).astype(np.bool_),
        outf1=np.array([1, 0, 0, 0]).astype(np.bool_),
        time2=np.array([0, 10, 10, 11]).astype(np.uint32),
        outa2=np.array([1, 0, 0, 1]).astype(np.bool_),
        outb2=np.array([0, 0, 1, 1]).astype(np.bool_),
        outc2=np.array([0, 1, 1, 0]).astype(np.bool_),
        outd2=np.array([1, 1, 0, 1]).astype(np.bool_),
        oute2=np.array([1, 0, 1, 0]).astype(np.bool_),
        outf2=np.array([1, 0, 0, 0]).astype(np.bool_),
    )

    await mock_panda.pulse[1].delay.set(20.0)
    await mock_panda.seq[1].table.set(table)

    readback_pulse = await mock_panda.pulse[1].delay.get_value()
    readback_seq = await mock_panda.seq[1].table.get_value()

    assert readback_pulse == 20.0
    assert readback_seq == table


<<<<<<< HEAD
@pytest.mark.timeout(6.0)
=======
@pytest.mark.timeout(15.0 if os.name == "nt" else 4.0)
>>>>>>> 228f25c8
async def test_panda_with_missing_blocks(panda_pva, panda_t):
    panda = panda_t("PANDAQSRVI:", name="mypanda")
    with pytest.raises(
        RuntimeError,
        match=re.escape(
            "mypanda: cannot provision ['pcap'] from PANDAQSRVI:PVI: "
            "{'pulse': [None, {'d': 'PANDAQSRVI:PULSE1:PVI'}],"
            " 'seq': [None, {'d': 'PANDAQSRVI:SEQ1:PVI'}]}\nIs it ok?"
        ),
    ):
        await panda.connect()


@pytest.mark.timeout(15.0 if os.name == "nt" else 4.1)
async def test_panda_with_extra_blocks_and_signals(panda_pva, panda_t):
    panda = panda_t("PANDAQSRV:")
    await panda.connect()
    assert panda.extra  # type: ignore
    assert panda.extra[1]  # type: ignore
    assert panda.extra[2]  # type: ignore
    assert panda.pcap.newsignal  # type: ignore


@pytest.mark.timeout(15.0 if os.name == "nt" else 5.1)
async def test_panda_gets_types_from_common_class(panda_pva, panda_t):
    panda = panda_t("PANDAQSRV:")
    pcap = panda.pcap
    await panda.connect()

    # The pre-initialized blocks are now filled
    assert pcap is panda.pcap

    # sub devices have the correct types
    assert isinstance(panda.pcap, PcapBlock)
    assert isinstance(panda.seq[1], SeqBlock)
    assert isinstance(panda.pulse[1], PulseBlock)

    # others are just Devices
    assert isinstance(panda.extra, DeviceVector)

    # predefined signals get set up with the correct datatype
    assert panda.pcap.active._connector.backend.datatype is bool

    # works with custom datatypes
    assert panda.seq[1].table._connector.backend.datatype is SeqTable

    # others are given the None datatype
    assert panda.pcap.newsignal._connector.backend.datatype is None


@pytest.mark.timeout(15.0 if os.name == "nt" else 4.5)
async def test_panda_block_missing_signals(panda_pva, panda_t):
    panda = panda_t("PANDAQSRVIB:")

    with pytest.raises(Exception) as exc:
        await panda.connect()
        assert (
            str(exc)
            == "PandA has a pulse block containing a width signal which has not been "
            + "retrieved by PVI."
        )


async def test_panda_unable_to_connect_to_pvi(panda_t):
    panda = panda_t("NON-EXISTENT:")

    with pytest.raises(NotConnected) as exc:
        await panda.connect(timeout=0.01)

    assert exc.value._errors == "pva://NON-EXISTENT:PVI"<|MERGE_RESOLUTION|>--- conflicted
+++ resolved
@@ -120,11 +120,7 @@
     assert readback_seq == table
 
 
-<<<<<<< HEAD
-@pytest.mark.timeout(6.0)
-=======
 @pytest.mark.timeout(15.0 if os.name == "nt" else 4.0)
->>>>>>> 228f25c8
 async def test_panda_with_missing_blocks(panda_pva, panda_t):
     panda = panda_t("PANDAQSRVI:", name="mypanda")
     with pytest.raises(
