from functools import reduce

import numpy as np
import pytest
from pydantic import ValidationError

from ophyd_async.fastcs.panda import SeqTable
from ophyd_async.fastcs.panda._table import SeqTrigger


def test_seq_table_converts_lists():
    seq_table_dict_with_lists = {field_name: [] for field_name, _ in SeqTable()}
    # Validation passes
    seq_table = SeqTable(**seq_table_dict_with_lists)
    for field_name, field_value in seq_table:
        if field_name == "trigger":
            assert field_value == []
        else:
            assert np.array_equal(field_value, np.array([], dtype=field_value.dtype))


def test_seq_table_validation_errors():
    with pytest.raises(ValidationError, match="81 validation errors for SeqTable"):
        SeqTable(
            repeats=0,
            trigger=SeqTrigger.IMMEDIATE,
            position=0,
            time1=0,
            outa1=False,
            outb1=False,
            outc1=False,
            outd1=False,
            oute1=False,
            outf1=False,
            time2=0,
            outa2=False,
            outb2=False,
            outc2=False,
            outd2=False,
            oute2=False,
            outf2=False,
        )

    large_seq_table = SeqTable(
        repeats=np.zeros(4095, dtype=np.int32),
        trigger=["Immediate"] * 4095,
        position=np.zeros(4095, dtype=np.int32),
        time1=np.zeros(4095, dtype=np.int32),
        outa1=np.zeros(4095, dtype=np.bool_),
        outb1=np.zeros(4095, dtype=np.bool_),
        outc1=np.zeros(4095, dtype=np.bool_),
        outd1=np.zeros(4095, dtype=np.bool_),
        oute1=np.zeros(4095, dtype=np.bool_),
        outf1=np.zeros(4095, dtype=np.bool_),
        time2=np.zeros(4095, dtype=np.int32),
        outa2=np.zeros(4095, dtype=np.bool_),
        outb2=np.zeros(4095, dtype=np.bool_),
        outc2=np.zeros(4095, dtype=np.bool_),
        outd2=np.zeros(4095, dtype=np.bool_),
        oute2=np.zeros(4095, dtype=np.bool_),
        outf2=np.zeros(4095, dtype=np.bool_),
    )
    with pytest.raises(
        ValidationError,
        match=(
            "1 validation error for SeqTable\n  "
            "Assertion failed, Length 4096 not in range."
        ),
    ):
        large_seq_table + SeqTable.row()
    with pytest.raises(
        ValidationError,
        match="12 validation errors for SeqTable",
    ):
        row_one = SeqTable.row()
        wrong_types = {
            field_name: field_value.astype(np.unicode_)
            for field_name, field_value in row_one
            if isinstance(field_value, np.ndarray)
        }
        SeqTable(**wrong_types)
    with pytest.raises(
        TypeError,
        match="Row column should be numpy arrays or sequence of string `Enum`",
    ):
        SeqTable.row(trigger="A")


def test_seq_table_pva_conversion():
    pva_dict = {
        "repeats": np.array([1, 2, 3, 4], dtype=np.int32),
        "trigger": [
            SeqTrigger.IMMEDIATE,
            SeqTrigger.IMMEDIATE,
            SeqTrigger.BITC_0,
            SeqTrigger.IMMEDIATE,
        ],
        "position": np.array([1, 2, 3, 4], dtype=np.int32),
        "time1": np.array([1, 0, 1, 0], dtype=np.int32),
        "outa1": np.array([1, 0, 1, 0], dtype=np.bool_),
        "outb1": np.array([1, 0, 1, 0], dtype=np.bool_),
        "outc1": np.array([1, 0, 1, 0], dtype=np.bool_),
        "outd1": np.array([1, 0, 1, 0], dtype=np.bool_),
        "oute1": np.array([1, 0, 1, 0], dtype=np.bool_),
        "outf1": np.array([1, 0, 1, 0], dtype=np.bool_),
        "time2": np.array([1, 2, 3, 4], dtype=np.int32),
        "outa2": np.array([1, 0, 1, 0], dtype=np.bool_),
        "outb2": np.array([1, 0, 1, 0], dtype=np.bool_),
        "outc2": np.array([1, 0, 1, 0], dtype=np.bool_),
        "outd2": np.array([1, 0, 1, 0], dtype=np.bool_),
        "oute2": np.array([1, 0, 1, 0], dtype=np.bool_),
        "outf2": np.array([1, 0, 1, 0], dtype=np.bool_),
    }
    row_wise_dicts = [
        {
            "repeats": 1,
            "trigger": SeqTrigger.IMMEDIATE,
            "position": 1,
            "time1": 1,
            "outa1": 1,
            "outb1": 1,
            "outc1": 1,
            "outd1": 1,
            "oute1": 1,
            "outf1": 1,
            "time2": 1,
            "outa2": 1,
            "outb2": 1,
            "outc2": 1,
            "outd2": 1,
            "oute2": 1,
            "outf2": 1,
        },
        {
            "repeats": 2,
            "trigger": SeqTrigger.IMMEDIATE,
            "position": 2,
            "time1": 0,
            "outa1": 0,
            "outb1": 0,
            "outc1": 0,
            "outd1": 0,
            "oute1": 0,
            "outf1": 0,
            "time2": 2,
            "outa2": 0,
            "outb2": 0,
            "outc2": 0,
            "outd2": 0,
            "oute2": 0,
            "outf2": 0,
        },
        {
            "repeats": 3,
            "trigger": SeqTrigger.BITC_0,
            "position": 3,
            "time1": 1,
            "outa1": 1,
            "outb1": 1,
            "outc1": 1,
            "outd1": 1,
            "oute1": 1,
            "outf1": 1,
            "time2": 3,
            "outa2": 1,
            "outb2": 1,
            "outc2": 1,
            "outd2": 1,
            "oute2": 1,
            "outf2": 1,
        },
        {
            "repeats": 4,
            "trigger": SeqTrigger.IMMEDIATE,
            "position": 4,
            "time1": 0,
            "outa1": 0,
            "outb1": 0,
            "outc1": 0,
            "outd1": 0,
            "oute1": 0,
            "outf1": 0,
            "time2": 4,
            "outa2": 0,
            "outb2": 0,
            "outc2": 0,
            "outd2": 0,
            "oute2": 0,
            "outf2": 0,
        },
    ]

    def _assert_col_equal(column1, column2):
        if isinstance(column1, np.ndarray):
            assert np.array_equal(column1, column2)
            assert column1.dtype == column2.dtype
        else:
            assert column1 == column2
            assert all(isinstance(x, SeqTrigger) for x in column1)
            assert all(isinstance(x, SeqTrigger) for x in column2)

    seq_table_from_pva_dict = SeqTable(**pva_dict)
<<<<<<< HEAD
    for (_, column1), column2 in zip(seq_table_from_pva_dict, pva_dict.values()):
        _assert_col_equal(column1, column2)
=======
    for (_, column1), column2 in zip(
        seq_table_from_pva_dict, pva_dict.values(), strict=False
    ):
        assert np.array_equal(column1, column2)
        assert column1.dtype == column2.dtype
>>>>>>> 1007da74

    seq_table_from_rows = reduce(
        lambda x, y: x + y,
        [SeqTable.row(**row_kwargs) for row_kwargs in row_wise_dicts],
    )
<<<<<<< HEAD
    for (_, column1), column2 in zip(seq_table_from_rows, pva_dict.values()):
        _assert_col_equal(column1, column2)

    # Idempotency
    applied_twice_to_pva_dict = SeqTable(**pva_dict).model_dump(mode="python")
    for column1, column2 in zip(applied_twice_to_pva_dict.values(), pva_dict.values()):
        _assert_col_equal(column1, column2)

    assert np.array_equal(
        seq_table_from_pva_dict.numpy_columns(),
        [
            np.array([1, 2, 3, 4], dtype=np.int32),
            np.array(
                [
                    "Immediate",
                    "Immediate",
                    "BITC=0",
                    "Immediate",
                ],
                dtype="<U14",
            ),
            np.array([1, 2, 3, 4], dtype=np.int32),
            np.array([1, 0, 1, 0], dtype=np.int32),
            np.array([True, False, True, False], dtype=np.bool_),
            np.array([True, False, True, False], dtype=np.bool_),
            np.array([True, False, True, False], dtype=np.bool_),
            np.array([True, False, True, False], dtype=np.bool_),
            np.array([True, False, True, False], dtype=np.bool_),
            np.array([True, False, True, False], dtype=np.bool_),
            np.array([1, 2, 3, 4], dtype=np.int32),
            np.array([True, False, True, False], dtype=np.bool_),
            np.array([True, False, True, False], dtype=np.bool_),
            np.array([True, False, True, False], dtype=np.bool_),
            np.array([True, False, True, False], dtype=np.bool_),
            np.array([True, False, True, False], dtype=np.bool_),
            np.array([True, False, True, False], dtype=np.bool_),
        ],
    )
    dtype = seq_table_from_pva_dict.numpy_dtype()
    assert dtype == np.dtype(
        [
            ("repeats", np.int32),
            ("trigger", "<U14"),
            ("position", np.int32),
            ("time1", np.int32),
            ("outa1", np.bool_),
            ("outb1", np.bool_),
            ("outc1", np.bool_),
            ("outd1", np.bool_),
            ("oute1", np.bool_),
            ("outf1", np.bool_),
            ("time2", np.int32),
            ("outa2", np.bool_),
            ("outb2", np.bool_),
            ("outc2", np.bool_),
            ("outd2", np.bool_),
            ("oute2", np.bool_),
            ("outf2", np.bool_),
        ]
    )

    assert np.array_equal(
        seq_table_from_pva_dict.numpy_table(),
        np.array(
            [
                (
                    1,
                    "Immediate",
                    1,
                    1,
                    True,
                    True,
                    True,
                    True,
                    True,
                    True,
                    1,
                    True,
                    True,
                    True,
                    True,
                    True,
                    True,
                ),
                (
                    2,
                    "Immediate",
                    2,
                    0,
                    False,
                    False,
                    False,
                    False,
                    False,
                    False,
                    2,
                    False,
                    False,
                    False,
                    False,
                    False,
                    False,
                ),
                (
                    3,
                    "BITC=0",
                    3,
                    1,
                    True,
                    True,
                    True,
                    True,
                    True,
                    True,
                    3,
                    True,
                    True,
                    True,
                    True,
                    True,
                    True,
                ),
                (
                    4,
                    "Immediate",
                    4,
                    0,
                    False,
                    False,
                    False,
                    False,
                    False,
                    False,
                    4,
                    False,
                    False,
                    False,
                    False,
                    False,
                    False,
                ),
            ],
            dtype=dtype,
        ),
    )
=======
    for (_, column1), column2 in zip(
        seq_table_from_rows, pva_dict.values(), strict=False
    ):
        assert np.array_equal(column1, column2)
        assert column1.dtype == column2.dtype

    # Idempotency
    applied_twice_to_pva_dict = SeqTable(**pva_dict).model_dump(mode="python")
    for column1, column2 in zip(
        applied_twice_to_pva_dict.values(), pva_dict.values(), strict=False
    ):
        assert np.array_equal(column1, column2)
        assert column1.dtype == column2.dtype
>>>>>>> 1007da74


def test_seq_table_takes_trigger_enum_row():
    table = SeqTable.row(trigger=SeqTrigger.BITA_0)
    assert table.trigger[0] == SeqTrigger.BITA_0
    table = SeqTable(
        repeats=np.array([1], dtype=np.int32),
        trigger=[SeqTrigger.BITA_0],
        position=np.array([1], dtype=np.int32),
        time1=np.array([1], dtype=np.int32),
        outa1=np.array([1], dtype=np.bool_),
        outb1=np.array([1], dtype=np.bool_),
        outc1=np.array([1], dtype=np.bool_),
        outd1=np.array([1], dtype=np.bool_),
        oute1=np.array([1], dtype=np.bool_),
        outf1=np.array([1], dtype=np.bool_),
        time2=np.array([1], dtype=np.int32),
        outa2=np.array([1], dtype=np.bool_),
        outb2=np.array([1], dtype=np.bool_),
        outc2=np.array([1], dtype=np.bool_),
        outd2=np.array([1], dtype=np.bool_),
        oute2=np.array([1], dtype=np.bool_),
        outf2=np.array([1], dtype=np.bool_),
    )
    assert table.trigger[0] == SeqTrigger.BITA_0<|MERGE_RESOLUTION|>--- conflicted
+++ resolved
@@ -200,28 +200,25 @@
             assert all(isinstance(x, SeqTrigger) for x in column2)
 
     seq_table_from_pva_dict = SeqTable(**pva_dict)
-<<<<<<< HEAD
-    for (_, column1), column2 in zip(seq_table_from_pva_dict, pva_dict.values()):
-        _assert_col_equal(column1, column2)
-=======
     for (_, column1), column2 in zip(
         seq_table_from_pva_dict, pva_dict.values(), strict=False
     ):
-        assert np.array_equal(column1, column2)
-        assert column1.dtype == column2.dtype
->>>>>>> 1007da74
+        _assert_col_equal(column1, column2)
 
     seq_table_from_rows = reduce(
         lambda x, y: x + y,
         [SeqTable.row(**row_kwargs) for row_kwargs in row_wise_dicts],
     )
-<<<<<<< HEAD
-    for (_, column1), column2 in zip(seq_table_from_rows, pva_dict.values()):
+    for (_, column1), column2 in zip(
+        seq_table_from_rows, pva_dict.values(), strict=False
+    ):
         _assert_col_equal(column1, column2)
 
     # Idempotency
     applied_twice_to_pva_dict = SeqTable(**pva_dict).model_dump(mode="python")
-    for column1, column2 in zip(applied_twice_to_pva_dict.values(), pva_dict.values()):
+    for column1, column2 in zip(
+        applied_twice_to_pva_dict.values(), pva_dict.values(), strict=False
+    ):
         _assert_col_equal(column1, column2)
 
     assert np.array_equal(
@@ -361,21 +358,6 @@
             dtype=dtype,
         ),
     )
-=======
-    for (_, column1), column2 in zip(
-        seq_table_from_rows, pva_dict.values(), strict=False
-    ):
-        assert np.array_equal(column1, column2)
-        assert column1.dtype == column2.dtype
-
-    # Idempotency
-    applied_twice_to_pva_dict = SeqTable(**pva_dict).model_dump(mode="python")
-    for column1, column2 in zip(
-        applied_twice_to_pva_dict.values(), pva_dict.values(), strict=False
-    ):
-        assert np.array_equal(column1, column2)
-        assert column1.dtype == column2.dtype
->>>>>>> 1007da74
 
 
 def test_seq_table_takes_trigger_enum_row():
