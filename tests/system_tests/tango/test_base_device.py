--- conflicted
+++ resolved
@@ -27,15 +27,8 @@
     SignalR,
     SignalRW,
     SignalW,
-<<<<<<< HEAD
-    CommandX,
-    CommandR,
-    CommandW,
-    CommandRW,
-=======
     SignalX,
     StandardReadable,
->>>>>>> 80ae4488
     init_devices,
 )
 from ophyd_async.core import StandardReadableFormat as Format
@@ -503,16 +496,25 @@
     assert hasattr(test_device, "clear")
     clear = test_device.clear
 
-    assert isinstance(echo, CommandRW)
-    assert isinstance(set_msg, CommandW)
-    assert isinstance(get_msg, CommandR)
-    assert isinstance(clear, CommandX)
-
-    assert await echo.trigger("hello_world") == "hello_world"
-    assert await get_msg.trigger() == "Hello"
-    await set_msg.trigger("new message")
-    assert await get_msg.trigger() == "new message"
-
-    await get_msg.trigger("some argument")
-
-    await set_msg.trigger(None)+    assert isinstance(echo, SignalRW)
+    assert isinstance(set_msg, SignalW)
+    assert isinstance(get_msg, SignalR)
+    assert isinstance(clear, SignalX)
+
+    await echo.set("hello_world")
+    assert await echo.locate() == Location(
+        setpoint="hello_world", readback="hello_world"
+    )
+    assert await echo.get_value() == "hello_world"
+
+    assert await get_msg.get_value() == "Hello"
+    await set_msg.set("new message")
+    assert await get_msg.get_value() == "new message"
+
+    with pytest.raises(AttributeError) as exc:
+        await get_msg.set("new message")
+    assert "object has no attribute 'set'" in str(exc.value)
+
+    with pytest.raises(AttributeError) as exc:
+        await set_msg.get_value()
+    assert "object has no attribute 'get_value" in str(exc.value)