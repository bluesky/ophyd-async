import asyncio

import pytest
from bluesky import plan_stubs as bps
from bluesky.run_engine import RunEngine
from super_state_machine.errors import TransitionError

from ophyd_async.core import DEFAULT_TIMEOUT, Device, DeviceCollector, NotConnected
from ophyd_async.epics.motion import motor


class FailingDevice(Device):
    async def connect(self, mock: bool = False, timeout=DEFAULT_TIMEOUT):
        raise AttributeError()


class WorkingDevice(Device):
    connected = False

    async def connect(self, mock: bool = True, timeout=DEFAULT_TIMEOUT):
        self.connected = True
        return await super().connect(mock=True)

    async def set(self, new_position: float): ...


async def test_device_collector_handles_top_level_errors(caplog):
    caplog.set_level(10)
    with pytest.raises(NotConnected) as exc:
        async with DeviceCollector():
            _ = FailingDevice("somename")

    assert not exc.value.__cause__

    logs = caplog.get_records("call")
    device_log = [
        log
        for log in logs
        if log.message == "device `_` raised unexpected exception AttributeError"
    ]  # In some environments the asyncio teardown will be logged as an error too

    assert len(device_log) == 1
    device_log[0].levelname == "ERROR"


def test_sync_device_connector_no_run_engine_raises_error():
    with pytest.raises(NotConnected) as e:
        with DeviceCollector():
            working_device = WorkingDevice("somename")
    assert e.value._errors == (
        "Could not connect devices. Is the bluesky event loop running? See "
        "https://blueskyproject.io/ophyd-async/main/"
        "user/explanations/event-loop-choice.html for more info."
    )
    assert not working_device.connected


def test_sync_device_connector_run_engine_created_connects(RE):
    with DeviceCollector():
        working_device = WorkingDevice("somename")

    assert working_device.connected


@pytest.fixture(scope="function")
def get_loop_and_runengine(request):
    loop = asyncio.new_event_loop()
    loop.set_debug(True)
    RE = RunEngine({}, call_returns_result=True, loop=loop)

    def clean_event_loop():
        if RE.state not in ("idle", "panicked"):
            try:
                RE.halt()
            except TransitionError:
                pass
        loop.call_soon_threadsafe(loop.stop)
        RE._th.join()
        loop.close()

    request.addfinalizer(clean_event_loop)
    return RE


def test_async_device_connector_run_engine_same_event_loop():
    async def set_up_device():
<<<<<<< HEAD
        async with DeviceCollector(sim=True):
            sim_motor = motor.Motor("BLxxI-MO-TABLE-01:X")
            sim_motor.set
        return sim_motor
=======
        async with DeviceCollector(mock=True):
            mock_motor = motor.Motor("BLxxI-MO-TABLE-01:X")
        return mock_motor
>>>>>>> 54a46b96

    loop = asyncio.new_event_loop()
    checking_loop = asyncio.new_event_loop()

    try:
        mock_motor = loop.run_until_complete(set_up_device())
        RE = RunEngine(call_returns_result=True, loop=loop)

        def my_plan():
<<<<<<< HEAD
            sim_motor.motor_done_move._backend._set_value(True)  # type: ignore
            yield from bps.mov(sim_motor, 3.14)
=======
            yield from bps.mov(mock_motor, 3.14)
>>>>>>> 54a46b96

        RE(my_plan())

        assert (
            checking_loop.run_until_complete(mock_motor.user_setpoint.read())[
                "mock_motor-user_setpoint"
            ]["value"]
            == 3.14
        )

    finally:
        if RE.state not in ("idle", "panicked"):
            try:
                RE.halt()
            except TransitionError:
                pass
        loop.call_soon_threadsafe(loop.stop)
        checking_loop.call_soon_threadsafe(checking_loop.stop)
        RE._th.join()
        loop.close()
        checking_loop.close()


@pytest.mark.skip(
    reason=(
        "MockSignalBackend currently allows a different event-"
        "loop to set the value, unlike real signals."
    )
)
def test_async_device_connector_run_engine_different_event_loop():
    async def set_up_device():
        async with DeviceCollector(mock=True):
            mock_motor = motor.Motor("BLxxI-MO-TABLE-01:X")
        return mock_motor

    device_connector_loop = asyncio.new_event_loop()
    run_engine_loop = asyncio.new_event_loop()
    assert run_engine_loop is not device_connector_loop

    mock_motor = device_connector_loop.run_until_complete(set_up_device())

    RE = RunEngine(loop=run_engine_loop)

    def my_plan():
        yield from bps.mov(mock_motor, 3.14)

    RE(my_plan())

    # The set should fail since the run engine is on a different event loop
    assert (
        device_connector_loop.run_until_complete(mock_motor.user_setpoint.read())[
            "mock_motor-user_setpoint"
        ]["value"]
        != 3.14
    )<|MERGE_RESOLUTION|>--- conflicted
+++ resolved
@@ -84,16 +84,9 @@
 
 def test_async_device_connector_run_engine_same_event_loop():
     async def set_up_device():
-<<<<<<< HEAD
-        async with DeviceCollector(sim=True):
-            sim_motor = motor.Motor("BLxxI-MO-TABLE-01:X")
-            sim_motor.set
-        return sim_motor
-=======
         async with DeviceCollector(mock=True):
             mock_motor = motor.Motor("BLxxI-MO-TABLE-01:X")
         return mock_motor
->>>>>>> 54a46b96
 
     loop = asyncio.new_event_loop()
     checking_loop = asyncio.new_event_loop()
@@ -103,12 +96,7 @@
         RE = RunEngine(call_returns_result=True, loop=loop)
 
         def my_plan():
-<<<<<<< HEAD
-            sim_motor.motor_done_move._backend._set_value(True)  # type: ignore
-            yield from bps.mov(sim_motor, 3.14)
-=======
             yield from bps.mov(mock_motor, 3.14)
->>>>>>> 54a46b96
 
         RE(my_plan())
 
