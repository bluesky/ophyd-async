from pathlib import Path

import pytest

from ophyd_async.core import (
    AsyncReadable,
    StandardFlyer,
)
from ophyd_async.sim import SimMotor


<<<<<<< HEAD
async def make_detector(prefix: str, name: str, tmp_path: Path):
    fp = StaticFilenameProvider(f"test-{new_uid()}")
    dp = StaticPathProvider(fp, tmp_path)

    async with init_devices(mock=True):
        det = adsimdetector.SimDetector(prefix, dp, name=name)

    det._config_sigs = [det.driver.acquire_time, det.driver.acquire]

    return det


async def test_readable():
    async with init_devices(mock=True):
        det = await make_detector("test", "test det", Path("/tmp"))
=======
@pytest.mark.parametrize(
    "sim_detector", [("test", "test det", Path("/tmp"))], indirect=True
)
async def test_readable(sim_detector):
>>>>>>> 3132d297
    assert isinstance(SimMotor, AsyncReadable)
    assert isinstance(sim_detector, AsyncReadable)
    assert not isinstance(StandardFlyer, AsyncReadable)<|MERGE_RESOLUTION|>--- conflicted
+++ resolved
@@ -9,28 +9,10 @@
 from ophyd_async.sim import SimMotor
 
 
-<<<<<<< HEAD
-async def make_detector(prefix: str, name: str, tmp_path: Path):
-    fp = StaticFilenameProvider(f"test-{new_uid()}")
-    dp = StaticPathProvider(fp, tmp_path)
-
-    async with init_devices(mock=True):
-        det = adsimdetector.SimDetector(prefix, dp, name=name)
-
-    det._config_sigs = [det.driver.acquire_time, det.driver.acquire]
-
-    return det
-
-
-async def test_readable():
-    async with init_devices(mock=True):
-        det = await make_detector("test", "test det", Path("/tmp"))
-=======
 @pytest.mark.parametrize(
     "sim_detector", [("test", "test det", Path("/tmp"))], indirect=True
 )
 async def test_readable(sim_detector):
->>>>>>> 3132d297
     assert isinstance(SimMotor, AsyncReadable)
     assert isinstance(sim_detector, AsyncReadable)
     assert not isinstance(StandardFlyer, AsyncReadable)