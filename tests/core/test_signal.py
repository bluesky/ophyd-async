import asyncio
import logging
import re
import time
from unittest.mock import ANY

import numpy
import pytest
from bluesky.protocols import Reading

from ophyd_async.core import (
    ConfigSignal,
    DeviceCollector,
    HintedSignal,
    SignalR,
    SignalRW,
    SoftSignalBackend,
    StandardReadable,
    assert_configuration,
    assert_reading,
    assert_value,
    set_and_wait_for_value,
    set_mock_put_proceeds,
    set_mock_value,
    soft_signal_r_and_setter,
    soft_signal_rw,
    wait_for_value,
)
from ophyd_async.core.signal import _SignalCache
from ophyd_async.epics.signal import epics_signal_r, epics_signal_rw


async def test_signals_equality_raises():
    s1 = epics_signal_rw(int, "pva://pv1", name="signal")
    s2 = epics_signal_rw(int, "pva://pv2", name="signal")
    await s1.connect(mock=True)
    await s2.connect(mock=True)

    with pytest.raises(
        TypeError,
        match=re.escape(
            "Can't compare two Signals, did you mean await signal.get_value() instead?"
        ),
    ):
        s1 == s2
    with pytest.raises(
        TypeError,
        match=re.escape("'>' not supported between instances of 'SignalRW' and 'int'"),
    ):
        s1 > 4


<<<<<<< HEAD
async def test_set_sim_put_proceeds():
    sim_signal = Signal(SimSignalBackend(str))
    await sim_signal.connect(sim=True)

    assert sim_signal._backend.put_proceeds.is_set() is True

    set_sim_put_proceeds(sim_signal, False)
    assert sim_signal._backend.put_proceeds.is_set() is False
    set_sim_put_proceeds(sim_signal, True)
    assert sim_signal._backend.put_proceeds.is_set() is True


async def test_signal_connect_fails_with_different_backend_on_connection():
    sim_signal = Signal(SimSignalBackend(str, "test"))

    with pytest.raises(ValueError):
        await sim_signal.connect(sim=True, backend=SimSignalBackend(int, "test"))


=======
>>>>>>> 3b21e100
async def time_taken_by(coro) -> float:
    start = time.monotonic()
    await coro
    return time.monotonic() - start


async def test_set_and_wait_for_value():
    signal = epics_signal_rw(int, "pva://pv", name="signal")
    await signal.connect(mock=True)
    assert await signal.get_value() == 0
    set_mock_put_proceeds(signal, False)

    async def wait_and_set_proceeds():
        await asyncio.sleep(0.1)
        set_mock_put_proceeds(signal, True)
        await asyncio.sleep(0.01)

    async def check_set_and_wait():
        st = await set_and_wait_for_value(signal, 1, timeout=100)
        await st
        await asyncio.sleep(0.01)

    assert (
        0.1
        < await time_taken_by(
            asyncio.gather(wait_and_set_proceeds(), check_set_and_wait())
        )
        < 0.15
    )
    assert await signal.get_value() == 1


async def test_wait_for_value_with_value():
    signal = epics_signal_rw(str, read_pv="pva://signal", name="signal")
    await signal.connect(mock=True)
    await signal.set("blah")

    with pytest.raises(
        TimeoutError,
        match="signal didn't match 'something' in 0.1s, last value 'blah'",
    ):
        await wait_for_value(signal, "something", timeout=0.1)
    assert await time_taken_by(wait_for_value(signal, "blah", timeout=2)) < 0.1
    t = asyncio.create_task(
        time_taken_by(wait_for_value(signal, "something else", timeout=2))
    )
    await asyncio.sleep(0.2)
    assert not t.done()
    set_mock_value(signal, "something else")
    assert 0.2 < await t < 1.0


async def test_wait_for_value_with_funcion():
    signal = epics_signal_rw(float, read_pv="pva://signal", name="signal")
    await signal.connect(mock=True)
    set_mock_value(signal, 45.8)

    def less_than_42(v):
        return v < 42

    with pytest.raises(
        TimeoutError,
        match="signal didn't match less_than_42 in 0.1s, last value 45.8",
    ):
        await wait_for_value(signal, less_than_42, timeout=0.1)
    t = asyncio.create_task(
        time_taken_by(wait_for_value(signal, less_than_42, timeout=2))
    )
    await asyncio.sleep(0.2)
    assert not t.done()
    set_mock_value(signal, 41)
    assert 0.2 < await t < 1.0
    assert await time_taken_by(wait_for_value(signal, less_than_42, timeout=2)) < 0.1


@pytest.mark.parametrize(
    "signal_method,signal_class",
    [(soft_signal_r_and_setter, SignalR), (soft_signal_rw, SignalRW)],
)
async def test_create_soft_signal(signal_method, signal_class):
    SIGNAL_NAME = "TEST-PREFIX:SIGNAL"
    INITIAL_VALUE = "INITIAL"
    if signal_method == soft_signal_r_and_setter:
        signal, unused_backend_set = signal_method(str, INITIAL_VALUE, SIGNAL_NAME)
    elif signal_method == soft_signal_rw:
        signal = signal_method(str, INITIAL_VALUE, SIGNAL_NAME)
    assert signal.source == f"soft://{SIGNAL_NAME}"
    assert isinstance(signal, signal_class)
    assert isinstance(signal._backend, SoftSignalBackend)
    await signal.connect()
    assert (await signal.get_value()) == INITIAL_VALUE


async def test_soft_signal_numpy():
    float_signal = soft_signal_rw(numpy.float64, numpy.float64(1), "float_signal")
    int_signal = soft_signal_rw(numpy.int32, numpy.int32(1), "int_signal")
    await float_signal.connect()
    await int_signal.connect()
    assert (await float_signal.describe())["float_signal"]["dtype"] == "number"
    assert (await int_signal.describe())["int_signal"]["dtype"] == "integer"


@pytest.fixture
async def mock_signal():
    mock_signal = epics_signal_rw(int, "pva://mock_signal", name="mock_signal")
    await mock_signal.connect(mock=True)
    yield mock_signal


async def test_assert_value(mock_signal: SignalRW):
    set_mock_value(mock_signal, 168)
    await assert_value(mock_signal, 168)


async def test_assert_reaading(mock_signal: SignalRW):
    set_mock_value(mock_signal, 888)
    dummy_reading = {
        "mock_signal": Reading({"alarm_severity": 0, "timestamp": ANY, "value": 888})
    }
    await assert_reading(mock_signal, dummy_reading)


async def test_failed_assert_reaading(mock_signal: SignalRW):
    set_mock_value(mock_signal, 888)
    dummy_reading = {
        "mock_signal": Reading({"alarm_severity": 0, "timestamp": ANY, "value": 88})
    }
    with pytest.raises(AssertionError):
        await assert_reading(mock_signal, dummy_reading)


class DummyReadable(StandardReadable):
    """A demo Readable to produce read and config signal"""

    def __init__(self, prefix: str, name="") -> None:
        # Define some signals
        with self.add_children_as_readables(HintedSignal):
            self.value = epics_signal_r(float, prefix + "Value")
        with self.add_children_as_readables(ConfigSignal):
            self.mode = epics_signal_rw(str, prefix + "Mode")
            self.mode2 = epics_signal_rw(str, prefix + "Mode2")
        # Set name and signals for read() and read_configuration()
        super().__init__(name=name)


@pytest.fixture
async def mock_readable():
    async with DeviceCollector(mock=True):
        mock_readable = DummyReadable("SIM:READABLE:", name="mock_readable")

    yield mock_readable


async def test_assert_configuration(mock_readable: DummyReadable):
    set_mock_value(mock_readable.value, 123)
    set_mock_value(mock_readable.mode, "super mode")
    set_mock_value(mock_readable.mode2, "slow mode")
    dummy_config_reading = {
        "mock_readable-mode": (
            {
                "alarm_severity": 0,
                "timestamp": ANY,
                "value": "super mode",
            }
        ),
        "mock_readable-mode2": {
            "alarm_severity": 0,
            "timestamp": ANY,
            "value": "slow mode",
        },
    }
    await assert_configuration(mock_readable, dummy_config_reading)


async def test_signal_connect_logs(caplog):
    caplog.set_level(logging.DEBUG)
    mock_signal_rw = epics_signal_rw(int, "pva://mock_signal", name="mock_signal")
    await mock_signal_rw.connect(mock=True)
    assert caplog.text.endswith("Connecting to mock+pva://mock_signal\n")


async def test_signal_get_and_set_logging(caplog):
    caplog.set_level(logging.DEBUG)
    mock_signal_rw = epics_signal_rw(int, "pva://mock_signal", name="mock_signal")
    await mock_signal_rw.connect(mock=True)
    await mock_signal_rw.set(value=0)
    assert "Putting value 0 to backend at source" in caplog.text
    assert "Successfully put value 0 to backend at source" in caplog.text
    await mock_signal_rw.get_value()
    assert "get_value() on source" in caplog.text


async def test_subscription_logs(caplog):
    caplog.set_level(logging.DEBUG)
    mock_signal_rw = epics_signal_rw(int, "pva://mock_signal", name="mock_signal")
    await mock_signal_rw.connect(mock=True)
    cache = _SignalCache(mock_signal_rw._backend, signal=mock_signal_rw)
    assert "Making subscription" in caplog.text
    cache.close()
    assert "Closing subscription on source" in caplog.text<|MERGE_RESOLUTION|>--- conflicted
+++ resolved
@@ -12,6 +12,8 @@
     ConfigSignal,
     DeviceCollector,
     HintedSignal,
+    MockSignalBackend,
+    Signal,
     SignalR,
     SignalRW,
     SoftSignalBackend,
@@ -50,28 +52,25 @@
         s1 > 4
 
 
-<<<<<<< HEAD
-async def test_set_sim_put_proceeds():
-    sim_signal = Signal(SimSignalBackend(str))
+async def test_set_mock_put_proceeds():
+    sim_signal = Signal(MockSignalBackend(str))
     await sim_signal.connect(sim=True)
 
     assert sim_signal._backend.put_proceeds.is_set() is True
 
-    set_sim_put_proceeds(sim_signal, False)
+    set_mock_put_proceeds(sim_signal, False)
     assert sim_signal._backend.put_proceeds.is_set() is False
-    set_sim_put_proceeds(sim_signal, True)
+    set_mock_put_proceeds(sim_signal, True)
     assert sim_signal._backend.put_proceeds.is_set() is True
 
 
 async def test_signal_connect_fails_with_different_backend_on_connection():
-    sim_signal = Signal(SimSignalBackend(str, "test"))
+    sim_signal = Signal(MockSignalBackend(str, "test"))
 
     with pytest.raises(ValueError):
-        await sim_signal.connect(sim=True, backend=SimSignalBackend(int, "test"))
-
-
-=======
->>>>>>> 3b21e100
+        await sim_signal.connect(sim=True, backend=MockSignalBackend(int, "test"))
+
+
 async def time_taken_by(coro) -> float:
     start = time.monotonic()
     await coro
