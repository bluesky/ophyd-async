--- conflicted
+++ resolved
@@ -453,43 +453,12 @@
     await assert_reading(mock_readable, dummy_reading, full_match=False)
 
 
-<<<<<<< HEAD
-async def test_assert_reading_fails(mock_readable: DummyReadableArray):
-=======
 async def test_assert_extra_expected_reading(mock_readable: DummyReadableArray):
->>>>>>> 2ecdffb2
     set_mock_value(mock_readable.int_value, 188)
     set_mock_value(mock_readable.int_array, np.array([1, 2, 4, 7]))
     set_mock_value(mock_readable.float_array, np.array([1.1231, -2.3, 451.15, 6.6233]))
 
     dummy_reading = {
-<<<<<<< HEAD
-        "mock_readable-int_value": Reading(
-            {"alarm_severity": 0, "timestamp": ANY, "value": 188}
-        ),
-        "mock_readable-int_array": Reading(
-            {"alarm_severity": 0, "timestamp": ANY, "value": [1, 2, 4, 7]}
-        ),
-        "mock_readable-float_array": Reading(
-            {
-                "alarm_severity": 0,
-                "timestamp": ANY,
-                "value": [1.1231, -2.3, 451.15, 6.6233],
-            }
-        ),
-        "bazinga": Reading(
-            {
-                "alarm_severity": 0,
-                "timestamp": ANY,
-                "value": 0,
-            }
-        ),
-    }
-    with pytest.raises(AssertionError):
-        await assert_reading(mock_readable, dummy_reading)
-
-    with pytest.raises(AssertionError):
-=======
         "mock_readable-int_value": {"value": 188},
         "mock_readable-int_array": {"value": [1, 2, 4, 7]},
         "mock_readable-float_array": {"value": [1.1231, -2.3, 451.15, 6.6233]},
@@ -499,7 +468,6 @@
         await assert_reading(mock_readable, dummy_reading)
 
     with pytest.raises(AssertionError, match=r"Right contains 1 more item:\n.*bazinga"):
->>>>>>> 2ecdffb2
         await assert_reading(mock_readable, dummy_reading, full_match=False)
 
 
@@ -509,14 +477,6 @@
     set_mock_value(mock_readable.float_array, np.array([1.1231, -2.3, 451.15, 6.6233]))
 
     dummy_reading = {
-<<<<<<< HEAD
-        "mock_readable-int_value": Reading(
-            {"alarm_severity": 0, "timestamp": ANY, "value": 188}
-        ),
-    }
-    await assert_reading(mock_readable, dummy_reading, full_match=False)
-    with pytest.raises(AssertionError):
-=======
         "mock_readable-int_value": {"value": 188},
         "mock_readable-int_array": {"value": [1, 2, 4, 7]},
     }
@@ -524,7 +484,6 @@
     with pytest.raises(
         AssertionError, match=r"Left contains 1 more item:\n.*mock_readable-float_array"
     ):
->>>>>>> 2ecdffb2
         await assert_reading(mock_readable, dummy_reading)
 
 
