import asyncio
import re
from unittest.mock import MagicMock, call, patch

import pytest
from bluesky.protocols import Reading, Subscribable

from ophyd_async.core import (
    Callback,
    Signal,
    SignalBackend,
    SignalDatatype,
    derived_signal_r,
    derived_signal_rw,
    derived_signal_w,
    soft_signal_r_and_setter,
    soft_signal_rw,
)
from ophyd_async.testing import (
    BeamstopPosition,
    Exploder,
    MovableBeamstop,
    ReadOnlyBeamstop,
    assert_describe_signal,
    assert_reading,
    assert_value,
    get_mock,
)


@pytest.fixture
def movable_beamstop() -> MovableBeamstop:
    return MovableBeamstop("device")


@pytest.fixture
def readonly_beamstop() -> ReadOnlyBeamstop:
    return ReadOnlyBeamstop("device")


def _get_position(foo: float, bar: float) -> BeamstopPosition:
    if abs(foo) < 1 and abs(bar) < 2:
        return BeamstopPosition.IN_POSITION
    else:
        return BeamstopPosition.OUT_OF_POSITION


def _get_position_wrong_args(x: float, y: float) -> BeamstopPosition:
    if abs(x) < 1 and abs(y) < 2:
        return BeamstopPosition.IN_POSITION
    else:
        return BeamstopPosition.OUT_OF_POSITION


@pytest.mark.parametrize(
    "x, y, position",
    [
        (0, 0, BeamstopPosition.IN_POSITION),
        (3, 5, BeamstopPosition.OUT_OF_POSITION),
    ],
)
@pytest.mark.parametrize("cls", [ReadOnlyBeamstop, MovableBeamstop])
async def test_get_returns_right_position(
    cls: type[ReadOnlyBeamstop | MovableBeamstop],
    x: float,
    y: float,
    position: BeamstopPosition,
):
    inst = cls("inst")
    await inst.x.set(x)
    await inst.y.set(y)
    await assert_value(inst.position, position)
    await assert_reading(inst.position, {"inst-position": {"value": position}})
    await assert_describe_signal(
        inst.position,
        choices=[
            "In position",
            "Out of position",
        ],
        dtype="string",
        dtype_numpy="|S40",
        shape=[],
    )


@pytest.mark.parametrize("cls", [ReadOnlyBeamstop, MovableBeamstop])
async def test_monitoring_position(cls: type[ReadOnlyBeamstop | MovableBeamstop]):
    results = asyncio.Queue[BeamstopPosition]()
    inst = cls("inst")
    inst.position.subscribe_value(results.put_nowait)
    assert await results.get() == BeamstopPosition.IN_POSITION
    assert results.empty()
    await inst.x.set(3)
    assert await results.get() == BeamstopPosition.OUT_OF_POSITION
    assert results.empty()
    await inst.y.set(5)
    assert await results.get() == BeamstopPosition.OUT_OF_POSITION
    assert results.empty()
    await asyncio.gather(inst.x.set(0), inst.y.set(0))
    assert await results.get() == BeamstopPosition.OUT_OF_POSITION
    assert await results.get() == BeamstopPosition.IN_POSITION
    assert results.empty()


async def test_setting_position():
    inst = MovableBeamstop("inst")
    # Connect in mock mode so we can see what would have been set
    await inst.connect(mock=True)
    m = get_mock(inst)
    await inst.position.set(BeamstopPosition.OUT_OF_POSITION)
    assert m.mock_calls == [
        call.position.put(BeamstopPosition.OUT_OF_POSITION, wait=True),
        call.x.put(3, wait=True),
        call.y.put(5, wait=True),
    ]
    m.reset_mock()
    await inst.position.set(BeamstopPosition.IN_POSITION)
    assert m.mock_calls == [
        call.position.put(BeamstopPosition.IN_POSITION, wait=True),
        call.x.put(0, wait=True),
        call.y.put(0, wait=True),
    ]


async def test_setting_all():
    inst = Exploder(3, "exploder")
    await assert_reading(
        inst, {f"exploder-signals-{i}": {"value": 0} for i in range(1, 4)}
    )
    await inst.set_all.set(5)
    await assert_reading(
        inst, {f"exploder-signals-{i}": {"value": 5} for i in range(1, 4)}
    )


@pytest.mark.parametrize(
    "func, expected_msg, args",
    [
        (
            _get_position_wrong_args,
            "Expected the following to be passed as keyword arguments "
            "{'x': <class 'float'>, 'y': <class 'float'>}, "
            "got {'foo': <class 'float'>, 'bar': <class 'float'>}",
            {"foo": soft_signal_rw(float), "bar": soft_signal_rw(float)},
        ),
        (
            _get_position,
            "Expected the following to be passed as keyword arguments "
            "{'foo': <class 'float'>, 'bar': <class 'float'>}, "
            "got {'foo': <class 'int'>, 'bar': <class 'int'>}",
            {
                "foo": soft_signal_rw(int),
                "bar": soft_signal_rw(int),
            },  # Signals are of wrong type.
        ),
    ],
)
def test_mismatching_args_and_types(func, expected_msg, args):
    with pytest.raises(TypeError, match=re.escape(expected_msg)):
        derived_signal_r(func, **args)


def _get(ts: int) -> float:
    return ts


async def _put(value: float) -> None:
    pass


@pytest.fixture
def derived_signal_backend() -> SignalBackend[SignalDatatype]:
    signal_rw = soft_signal_rw(int, initial_value=4)
    derived = derived_signal_rw(_get, _put, ts=signal_rw)
    return derived._connector.backend


async def test_derived_signal_rw_works_with_signal_r():
    signal_r, _ = soft_signal_r_and_setter(int, initial_value=4)
    derived = derived_signal_rw(_get, _put, ts=signal_r)
    assert await derived.get_value() == 4


async def test_validate_by_type(derived_signal_backend: SignalBackend):
    def float_get(ts: float) -> float:
        return ts

    with pytest.raises(TypeError, match=re.escape(" is not an instance of")):
        derived_signal_rw(float_get, _put, ts=Signal(derived_signal_backend))

<<<<<<< HEAD
    derived = derived_signal_rw(_get, _put, ts=signal_r)
    assert await derived.get_value() == 4


async def test_derived_signal_allows_literals():
    signal_rw = soft_signal_rw(int, 0, "TEST")

    def _add_const_to_value(signal: int, const: int) -> int:
        return const + signal

    signal_r = derived_signal_r(
        _add_const_to_value,
        signal=signal_rw,
        const=24,
    )
    assert await signal_r.get_value() == 24
    await signal_rw.set(10)
    assert await signal_r.get_value() == 34
=======

async def test_set_derived_not_initialized():
    sig = derived_signal_r(_get, ts=soft_signal_rw(int, initial_value=4))
    with pytest.raises(
        RuntimeError,
        match="Cannot put as no set_derived method given",
    ):
        await sig._connector.backend.put(1.0, True)


async def test_derived_update_cached_reading_not_initialized(
    derived_signal_backend: SignalBackend,
):
    class test_cls(Subscribable):
        def subscribe(self, function: Callback) -> None:
            pass

        def clear_sub(self, function: Callback) -> None:
            function("")

        @property
        def name(self) -> str:
            return ""

    with patch.object(
        derived_signal_backend.transformer,  # type: ignore
        "raw_and_transform_subscribables",
        {"raw_device": test_cls()},
    ):
        with pytest.raises(
            RuntimeError,
            match=re.escape(
                "Cannot update cached reading as it has not been initialised"
            ),
        ):  # noqa: E501
            derived_signal_backend.set_callback(None)


async def test_set_derived_callback_already_set(derived_signal_backend: SignalBackend):
    mock_callback = MagicMock(Callback[Reading])
    derived_signal_backend.set_callback(mock_callback)
    with pytest.raises(RuntimeError, match=re.escape("Callback already set for")):
        derived_signal_backend.set_callback(mock_callback)


@patch("ophyd_async.core._derived_signal.get_type_hints", return_value={})
def test_get_return_datatype_no_type(movable_beamstop: MovableBeamstop):
    with pytest.raises(
        TypeError, match=re.escape("does not have a type hint for it's return value")
    ):
        derived_signal_r(movable_beamstop._get_position)


@patch("ophyd_async.core._derived_signal.get_type_hints", return_value={})
def test_get_first_arg_datatype_no_type(movable_beamstop: MovableBeamstop):
    with pytest.raises(
        TypeError, match=re.escape("does not have a type hinted argument")
    ):
        derived_signal_w(movable_beamstop._set_from_position)


def test_derived_signal_rw_type_error(movable_beamstop: MovableBeamstop):
    with patch.object(
        movable_beamstop, "_set_from_position", movable_beamstop._get_position
    ):  # noqa: E501
        with pytest.raises(TypeError):
            derived_signal_rw(
                movable_beamstop._get_position, movable_beamstop._set_from_position
            )  # noqa: E501
>>>>>>> b28a3efc
<|MERGE_RESOLUTION|>--- conflicted
+++ resolved
@@ -181,18 +181,6 @@
     assert await derived.get_value() == 4
 
 
-async def test_validate_by_type(derived_signal_backend: SignalBackend):
-    def float_get(ts: float) -> float:
-        return ts
-
-    with pytest.raises(TypeError, match=re.escape(" is not an instance of")):
-        derived_signal_rw(float_get, _put, ts=Signal(derived_signal_backend))
-
-<<<<<<< HEAD
-    derived = derived_signal_rw(_get, _put, ts=signal_r)
-    assert await derived.get_value() == 4
-
-
 async def test_derived_signal_allows_literals():
     signal_rw = soft_signal_rw(int, 0, "TEST")
 
@@ -207,7 +195,15 @@
     assert await signal_r.get_value() == 24
     await signal_rw.set(10)
     assert await signal_r.get_value() == 34
-=======
+
+
+async def test_validate_by_type(derived_signal_backend: SignalBackend):
+    def float_get(ts: float) -> float:
+        return ts
+
+    with pytest.raises(TypeError, match=re.escape(" is not an instance of")):
+        derived_signal_rw(float_get, _put, ts=Signal(derived_signal_backend))
+
 
 async def test_set_derived_not_initialized():
     sig = derived_signal_r(_get, ts=soft_signal_rw(int, initial_value=4))
@@ -276,5 +272,4 @@
         with pytest.raises(TypeError):
             derived_signal_rw(
                 movable_beamstop._get_position, movable_beamstop._set_from_position
-            )  # noqa: E501
->>>>>>> b28a3efc
+            )  # noqa: E501