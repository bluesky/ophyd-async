import asyncio
import re
from unittest.mock import MagicMock, call, patch

import pytest
from bluesky.protocols import Reading, Subscribable

from ophyd_async.core import (
    Callback,
    SignalBackend,
    SignalDatatype,
    derived_signal_r,
    derived_signal_rw,
    derived_signal_w,
    soft_signal_r_and_setter,
    soft_signal_rw,
)
from ophyd_async.testing import (
    BeamstopPosition,
    Exploder,
    MovableBeamstop,
    ReadOnlyBeamstop,
    assert_describe_signal,
    assert_reading,
    assert_value,
    get_mock,
)


<<<<<<< HEAD
@pytest.fixture
def movable_beamstop() -> MovableBeamstop:
    return MovableBeamstop("device")


@pytest.fixture
def readonly_beamstop() -> ReadOnlyBeamstop:
    return ReadOnlyBeamstop("device")
=======
def _get_position(foo: float, bar: float) -> BeamstopPosition:
    if abs(foo) < 1 and abs(bar) < 2:
        return BeamstopPosition.IN_POSITION
    else:
        return BeamstopPosition.OUT_OF_POSITION
>>>>>>> 6e6169cc


@pytest.mark.parametrize(
    "x, y, position",
    [
        (0, 0, BeamstopPosition.IN_POSITION),
        (3, 5, BeamstopPosition.OUT_OF_POSITION),
    ],
)
@pytest.mark.parametrize("cls", [ReadOnlyBeamstop, MovableBeamstop])
async def test_get_returns_right_position(
    cls: type[ReadOnlyBeamstop | MovableBeamstop],
    x: float,
    y: float,
    position: BeamstopPosition,
):
    inst = cls("inst")
    await inst.x.set(x)
    await inst.y.set(y)
    await assert_value(inst.position, position)
    await assert_reading(inst.position, {"inst-position": {"value": position}})
    await assert_describe_signal(
        inst.position,
        choices=[
            "In position",
            "Out of position",
        ],
        dtype="string",
        dtype_numpy="|S40",
        shape=[],
    )


@pytest.mark.parametrize("cls", [ReadOnlyBeamstop, MovableBeamstop])
async def test_monitoring_position(cls: type[ReadOnlyBeamstop | MovableBeamstop]):
    results = asyncio.Queue[BeamstopPosition]()
    inst = cls("inst")
    inst.position.subscribe_value(results.put_nowait)
    assert await results.get() == BeamstopPosition.IN_POSITION
    assert results.empty()
    await inst.x.set(3)
    assert await results.get() == BeamstopPosition.OUT_OF_POSITION
    assert results.empty()
    await inst.y.set(5)
    assert await results.get() == BeamstopPosition.OUT_OF_POSITION
    assert results.empty()
    await asyncio.gather(inst.x.set(0), inst.y.set(0))
    assert await results.get() == BeamstopPosition.OUT_OF_POSITION
    assert await results.get() == BeamstopPosition.IN_POSITION
    assert results.empty()


async def test_setting_position():
    inst = MovableBeamstop("inst")
    # Connect in mock mode so we can see what would have been set
    await inst.connect(mock=True)
    m = get_mock(inst)
    await inst.position.set(BeamstopPosition.OUT_OF_POSITION)
    assert m.mock_calls == [
        call.position.put(BeamstopPosition.OUT_OF_POSITION, wait=True),
        call.x.put(3, wait=True),
        call.y.put(5, wait=True),
    ]
    m.reset_mock()
    await inst.position.set(BeamstopPosition.IN_POSITION)
    assert m.mock_calls == [
        call.position.put(BeamstopPosition.IN_POSITION, wait=True),
        call.x.put(0, wait=True),
        call.y.put(0, wait=True),
    ]


async def test_setting_all():
    inst = Exploder(3, "exploder")
    await assert_reading(
        inst, {f"exploder-signals-{i}": {"value": 0} for i in range(1, 4)}
    )
    await inst.set_all.set(5)
    await assert_reading(
        inst, {f"exploder-signals-{i}": {"value": 5} for i in range(1, 4)}
    )


@pytest.mark.parametrize(
    "func, expected_msg, args",
    [
        (
            _get_position,
            "Expected devices to be passed as keyword arguments "
            "{'foo': <class 'float'>, 'bar': <class 'float'>}, "
            "got {'x': <class 'float'>, 'y': <class 'float'>}",
            {"x": soft_signal_rw(float), "y": soft_signal_rw(float)},
        ),
        (
            _get_position,
            "Expected devices to be passed as keyword arguments "
            "{'foo': <class 'float'>, 'bar': <class 'float'>}, "
            "got {'foo': <class 'int'>, 'bar': <class 'int'>}",
            {
                "foo": soft_signal_rw(int),
                "bar": soft_signal_rw(int),
            },  # Signals are of wrong type.
        ),
    ],
)
def test_mismatching_args_and_types(func, expected_msg, args):
    with pytest.raises(TypeError, match=re.escape(expected_msg)):
        derived_signal_r(func, **args)


async def test_derived_signal_rw_works_with_signal_r():
    signal_r, _ = soft_signal_r_and_setter(int, initial_value=4)

    def _get(ts: int) -> float:
        return ts

    async def _put(value: float) -> None:
        pass

    derived = derived_signal_rw(_get, _put, ts=signal_r)
    assert await derived.get_value() == 4


async def test_validate_by_type(derived_signal_backend: SignalBackend):
    with patch.object(
        derived_signal_backend.transformer,  # type: ignore
        "_raw_devices",
        {"device": "test"},
    ):
        with pytest.raises(TypeError, match=re.escape("test is not an instance of")):
            await derived_signal_backend.transformer.raw_locatables()  # type: ignore


@pytest.fixture
def derived_signal_backend() -> SignalBackend[SignalDatatype]:
    signal_r = soft_signal_rw(int, initial_value=4)

    def _get(ts: int) -> float:
        return ts

    async def _put(value: float) -> None:
        pass

    derived = derived_signal_rw(_get, _put, ts=signal_r)
    return derived._get_cache().backend


async def test_set_derived_not_initialized(derived_signal_backend: SignalBackend):
    with patch.object(
        derived_signal_backend.transformer,  # type: ignore
        "_set_derived",
        None,
    ):
        with pytest.raises(RuntimeError):
            await derived_signal_backend.put("name", True)


def test_derived_update_cached_reading_not_initialized(
    derived_signal_backend: SignalBackend,
):
    class test_cls(Subscribable):
        def subscribe(self, function: Callback) -> None:
            pass

        def clear_sub(self, function: Callback) -> None:
            function("")

        @property
        def name(self) -> str:
            return ""

    with patch.object(
        derived_signal_backend.transformer,  # type: ignore
        "_cached_readings",
        None,
    ):
        with patch.object(
            derived_signal_backend.transformer,  # type: ignore
            "_derived_callbacks",
            {},
        ):
            with patch.object(
                derived_signal_backend.transformer,  # type: ignore
                "raw_and_transform_subscribables",
                {"raw_device": test_cls()},
            ):
                with pytest.raises(
                    RuntimeError,
                    match=re.escape(
                        "Cannot update cached reading as it has not been initialised"
                    ),
                ):  # noqa: E501
                    derived_signal_backend.set_callback(None)


async def test_set_derived_callback_already_set(derived_signal_backend: SignalBackend):
    mock_callback = MagicMock(Callback[Reading])
    with pytest.raises(RuntimeError, match=re.escape("Callback already set for")):
        derived_signal_backend.set_callback(mock_callback)


@patch("ophyd_async.core._derived_signal.get_type_hints", return_value={})
def test_get_return_datatype_no_type(movable_beamstop: MovableBeamstop):
    with pytest.raises(
        TypeError, match=re.escape("does not have a type hint for it's return value")
    ):
        derived_signal_r(movable_beamstop._get_position)


@patch("ophyd_async.core._derived_signal.get_type_hints", return_value={})
def test_get_first_arg_datatype_no_type(movable_beamstop: MovableBeamstop):
    with pytest.raises(
        TypeError, match=re.escape("does not have a type hinted argument")
    ):
        derived_signal_w(movable_beamstop._set_from_position)


def test_derived_signal_rw_type_error(movable_beamstop: MovableBeamstop):
    with patch.object(
        movable_beamstop, "_set_from_position", movable_beamstop._get_position
    ):  # noqa: E501
        with pytest.raises(TypeError):
            derived_signal_rw(
                movable_beamstop._get_position, movable_beamstop._set_from_position
            )  # noqa: E501<|MERGE_RESOLUTION|>--- conflicted
+++ resolved
@@ -27,7 +27,7 @@
 )
 
 
-<<<<<<< HEAD
+
 @pytest.fixture
 def movable_beamstop() -> MovableBeamstop:
     return MovableBeamstop("device")
@@ -36,13 +36,13 @@
 @pytest.fixture
 def readonly_beamstop() -> ReadOnlyBeamstop:
     return ReadOnlyBeamstop("device")
-=======
+
+
 def _get_position(foo: float, bar: float) -> BeamstopPosition:
     if abs(foo) < 1 and abs(bar) < 2:
         return BeamstopPosition.IN_POSITION
     else:
         return BeamstopPosition.OUT_OF_POSITION
->>>>>>> 6e6169cc
 
 
 @pytest.mark.parametrize(
