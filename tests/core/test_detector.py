from unittest.mock import AsyncMock, MagicMock

import pytest

from ophyd_async.core import DetectorTrigger, StandardDetector, TriggerInfo
from ophyd_async.core._detector import _ensure_trigger_info_exists  # noqa: PLC2701


@pytest.fixture
def mock_controller() -> MagicMock:
    controller = MagicMock()
    controller.get_deadtime = MagicMock(return_value=0.5)
    controller.get_exposures_per_event = AsyncMock(return_value=1)
    controller.prepare = AsyncMock(return_value={})
    controller.arm = AsyncMock()
    return controller


@pytest.fixture
def mock_writer() -> MagicMock:
    writer = MagicMock()
    writer.open = AsyncMock(return_value={})
    writer.get_indices_written = AsyncMock(return_value=0)
    return writer


@pytest.fixture
def standard_detector(
    mock_controller: MagicMock, mock_writer: MagicMock
) -> StandardDetector:
    return StandardDetector(
        controller=mock_controller,
        writer=mock_writer,
        config_sigs=[],
        name="test_detector",
    )


async def test_prepare_internal_trigger(standard_detector: StandardDetector) -> None:
    trigger_info = TriggerInfo(
        number_of_events=1,
        trigger=DetectorTrigger.INTERNAL,
        deadtime=0,
        livetime=None,
        exposure_timeout=None,
    )
    await standard_detector.prepare(trigger_info)
    assert standard_detector._trigger_info == trigger_info
    assert standard_detector._number_of_events_iter is not None
    assert standard_detector._initial_frame == 0
<<<<<<< HEAD
    standard_detector._writer.open.assert_called_once_with(
        trigger_info.exposures_per_event or 1
=======
    assert standard_detector._name == "test_detector"
    standard_detector._writer.open.assert_called_once_with(
        standard_detector._name, trigger_info.multiplier
>>>>>>> 96cd45fb
    )  # type: ignore
    standard_detector._controller.prepare.assert_called_once_with(trigger_info)  # type: ignore


async def test_prepare_external_trigger(standard_detector: StandardDetector) -> None:
    trigger_info = TriggerInfo(
        number_of_events=1,
        trigger=DetectorTrigger.EDGE_TRIGGER,
        deadtime=1.0,
        livetime=None,
        exposure_timeout=None,
    )
    await standard_detector.prepare(trigger_info)
    assert standard_detector._trigger_info == trigger_info
    assert standard_detector._number_of_events_iter is not None
    assert standard_detector._initial_frame == 0
    standard_detector._writer.open.assert_called_once_with(
<<<<<<< HEAD
        trigger_info.exposures_per_event or 1
=======
        standard_detector.name, trigger_info.multiplier
>>>>>>> 96cd45fb
    )  # type: ignore
    standard_detector._controller.prepare.assert_called_once_with(trigger_info)  # type: ignore
    standard_detector._controller.arm.assert_called_once()  # type: ignore


async def test_prepare_external_trigger_no_deadtime(
    standard_detector: StandardDetector,
) -> None:
    trigger_info = TriggerInfo(
        number_of_events=1,
        trigger=DetectorTrigger.EDGE_TRIGGER,
        deadtime=0,  # Less than the required 0.5 set in the fixture
        livetime=None,
        exposure_timeout=None,
    )
    with pytest.raises(
        ValueError,
        match=r"Deadtime must be supplied when in externally triggered mode",
    ):
        await standard_detector.prepare(trigger_info)


async def test_prepare_external_trigger_insufficient_deadtime(
    standard_detector: StandardDetector,
) -> None:
    trigger_info = TriggerInfo(
        number_of_events=1,
        trigger=DetectorTrigger.EDGE_TRIGGER,
        deadtime=0.4,  # Less than the required 0.5 set in the fixture
        livetime=None,
        exposure_timeout=None,
    )
    with pytest.raises(
        ValueError,
        match=r"Detector .* needs at least 0.5s deadtime, but trigger logic provides only",  # noqa: E501
    ):
        await standard_detector.prepare(trigger_info)


def test_ensure_trigger_info_exists_success() -> None:
    trigger_info = TriggerInfo(number_of_events=1)
    assert isinstance(
        _ensure_trigger_info_exists(trigger_info=trigger_info),
        TriggerInfo,
    )


def test_ensure_trigger_info_exists_raises() -> None:
    with pytest.raises(
        RuntimeError, match="Trigger info must be set before calling this method."
    ):
        assert isinstance(
            _ensure_trigger_info_exists(trigger_info=None),
            TriggerInfo,
        )<|MERGE_RESOLUTION|>--- conflicted
+++ resolved
@@ -48,14 +48,9 @@
     assert standard_detector._trigger_info == trigger_info
     assert standard_detector._number_of_events_iter is not None
     assert standard_detector._initial_frame == 0
-<<<<<<< HEAD
-    standard_detector._writer.open.assert_called_once_with(
-        trigger_info.exposures_per_event or 1
-=======
     assert standard_detector._name == "test_detector"
     standard_detector._writer.open.assert_called_once_with(
-        standard_detector._name, trigger_info.multiplier
->>>>>>> 96cd45fb
+        standard_detector._name, trigger_info.exposures_per_event or 1
     )  # type: ignore
     standard_detector._controller.prepare.assert_called_once_with(trigger_info)  # type: ignore
 
@@ -73,11 +68,7 @@
     assert standard_detector._number_of_events_iter is not None
     assert standard_detector._initial_frame == 0
     standard_detector._writer.open.assert_called_once_with(
-<<<<<<< HEAD
-        trigger_info.exposures_per_event or 1
-=======
-        standard_detector.name, trigger_info.multiplier
->>>>>>> 96cd45fb
+        standard_detector.name, trigger_info.exposures_per_event or 1
     )  # type: ignore
     standard_detector._controller.prepare.assert_called_once_with(trigger_info)  # type: ignore
     standard_detector._controller.arm.assert_called_once()  # type: ignore
