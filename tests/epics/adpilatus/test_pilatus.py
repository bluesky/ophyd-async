import asyncio
from collections.abc import Awaitable, Callable
from typing import cast
from unittest.mock import patch

import pytest

from ophyd_async.core import (
    DetectorTrigger,
    TriggerInfo,
)
from ophyd_async.epics import adcore, adpilatus
from ophyd_async.testing import set_mock_value


@pytest.fixture
def test_adpilatus(ad_standard_det_factory) -> adpilatus.PilatusDetector:
    return ad_standard_det_factory(adpilatus.PilatusDetector)


async def test_deadtime_overridable(test_adpilatus: adpilatus.PilatusDetector):
    pilatus_controller = test_adpilatus._controller
    pilatus_controller._readout_time = adpilatus.PilatusReadoutTime.PILATUS2

    # deadtime invariant with exposure time
    assert pilatus_controller.get_deadtime(0) == 2.28e-3


async def test_deadtime_invariant(
    test_adpilatus: adpilatus.PilatusDetector,
):
    pilatus_controller = test_adpilatus._controller
    # deadtime invariant with exposure time
    assert pilatus_controller.get_deadtime(0) == 0.95e-3
    assert pilatus_controller.get_deadtime(500) == 0.95e-3


@pytest.mark.parametrize(
    "detector_trigger,expected_trigger_mode",
    [
        (DetectorTrigger.INTERNAL, adpilatus.PilatusTriggerMode.INTERNAL),
        (DetectorTrigger.INTERNAL, adpilatus.PilatusTriggerMode.INTERNAL),
        (DetectorTrigger.INTERNAL, adpilatus.PilatusTriggerMode.INTERNAL),
    ],
)
async def test_trigger_mode_set(
    test_adpilatus: adpilatus.PilatusDetector,
    detector_trigger: DetectorTrigger,
    expected_trigger_mode: adpilatus.PilatusTriggerMode,
):
    async def trigger_and_complete():
        set_mock_value(test_adpilatus.driver.armed, True)
        await test_adpilatus._controller.prepare(
            TriggerInfo(number_of_events=1, trigger=detector_trigger)
        )
        await test_adpilatus._controller.arm()
        await test_adpilatus._controller.wait_for_idle()

    await _trigger(test_adpilatus, expected_trigger_mode, trigger_and_complete)


async def test_trigger_mode_set_without_armed_pv(
    test_adpilatus: adpilatus.PilatusDetector,
):
    async def trigger_and_complete():
        await test_adpilatus._controller.prepare(
            TriggerInfo(number_of_events=1, trigger=DetectorTrigger.INTERNAL)
        )
        await test_adpilatus._controller.arm()
        await test_adpilatus._controller.wait_for_idle()

    with patch(
        "ophyd_async.epics.adpilatus._pilatus_controller.DEFAULT_TIMEOUT",
        0.1,
    ):
        with pytest.raises(asyncio.TimeoutError):
            await _trigger(
                test_adpilatus,
                adpilatus.PilatusTriggerMode.INTERNAL,
                trigger_and_complete,
            )


async def _trigger(
    test_adpilatus: adpilatus.PilatusDetector,
    expected_trigger_mode: adpilatus.PilatusTriggerMode,
    trigger_and_complete: Callable[[], Awaitable],
):
    pilatus_driver = test_adpilatus.driver
    # Default TriggerMode
    assert (
        await pilatus_driver.trigger_mode.get_value()
    ) == adpilatus.PilatusTriggerMode.INTERNAL

    await trigger_and_complete()

    # TriggerSource changes
    assert (await pilatus_driver.trigger_mode.get_value()) == expected_trigger_mode


async def test_unsupported_trigger_excepts(test_adpilatus: adpilatus.PilatusDetector):
<<<<<<< HEAD
    with pytest.raises(
        ValueError,
        # str(EnumClass.value) handling changed in Python 3.11
        match=("PilatusController only supports the following trigger types: .* but"),
    ):
        await test_adpilatus.prepare(
            TriggerInfo(
                number_of_triggers=1,
                trigger=DetectorTrigger.EDGE_TRIGGER,
                deadtime=1.0,
                livetime=1.0,
=======
    open = "ophyd_async.epics.adcore._hdf_writer.ADHDFWriter.open"
    with patch(open, new_callable=AsyncMock) as mock_open:
        with pytest.raises(
            ValueError,
            # str(EnumClass.value) handling changed in Python 3.11
            match=(
                "PilatusController only supports the following trigger types: .* but"
            ),
        ):
            await test_adpilatus.prepare(
                TriggerInfo(
                    number_of_events=1,
                    trigger=DetectorTrigger.EDGE_TRIGGER,
                    deadtime=1.0,
                    livetime=1.0,
                )
>>>>>>> d94e3a1c
            )
        )


async def test_exposure_time_and_acquire_period_set(
    test_adpilatus: adpilatus.PilatusDetector,
):
    async def dummy_open(name: str, exposures_per_event: int = 1):
        test_adpilatus._writer._exposures_per_event = exposures_per_event
        return {}

    test_adpilatus._writer.open = dummy_open
    set_mock_value(test_adpilatus.driver.armed, True)
    await test_adpilatus.prepare(
        TriggerInfo(
            number_of_events=1,
            trigger=DetectorTrigger.INTERNAL,
            deadtime=1.0,
            livetime=1.0,
        )
    )
    assert (await test_adpilatus.driver.acquire_time.get_value()) == 1.0
    assert (await test_adpilatus.driver.acquire_period.get_value()) == 1.0 + 950e-6


async def test_pilatus_controller(test_adpilatus: adpilatus.PilatusDetector):
    pilatus = test_adpilatus._controller
    pilatus_driver = cast(adpilatus.PilatusDriverIO, test_adpilatus.driver)
    set_mock_value(pilatus_driver.armed, True)
    await pilatus.prepare(
        TriggerInfo(number_of_events=1, trigger=DetectorTrigger.CONSTANT_GATE)
    )
    await pilatus.arm()
    await pilatus.wait_for_idle()

    assert await pilatus_driver.num_images.get_value() == 1
    assert await pilatus_driver.image_mode.get_value() == adcore.ADImageMode.MULTIPLE
    assert (
        await pilatus_driver.trigger_mode.get_value()
        == adpilatus.PilatusTriggerMode.EXT_ENABLE
    )
    assert await pilatus_driver.acquire.get_value() is True

    await pilatus.disarm()

    assert await pilatus_driver.acquire.get_value() is False<|MERGE_RESOLUTION|>--- conflicted
+++ resolved
@@ -99,19 +99,6 @@
 
 
 async def test_unsupported_trigger_excepts(test_adpilatus: adpilatus.PilatusDetector):
-<<<<<<< HEAD
-    with pytest.raises(
-        ValueError,
-        # str(EnumClass.value) handling changed in Python 3.11
-        match=("PilatusController only supports the following trigger types: .* but"),
-    ):
-        await test_adpilatus.prepare(
-            TriggerInfo(
-                number_of_triggers=1,
-                trigger=DetectorTrigger.EDGE_TRIGGER,
-                deadtime=1.0,
-                livetime=1.0,
-=======
     open = "ophyd_async.epics.adcore._hdf_writer.ADHDFWriter.open"
     with patch(open, new_callable=AsyncMock) as mock_open:
         with pytest.raises(
@@ -128,7 +115,6 @@
                     deadtime=1.0,
                     livetime=1.0,
                 )
->>>>>>> d94e3a1c
             )
         )
 
