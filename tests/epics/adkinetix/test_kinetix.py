from typing import cast

import pytest

from ophyd_async.core import (
    DetectorTrigger,
    TriggerInfo,
)
from ophyd_async.epics import adkinetix
from ophyd_async.testing import set_mock_value


@pytest.fixture
def test_adkinetix(ad_standard_det_factory) -> adkinetix.KinetixDetector:
    return ad_standard_det_factory(adkinetix.KinetixDetector)


async def test_get_deadtime(
    test_adkinetix: adkinetix.KinetixDetector,
):
    # Currently Kinetix driver doesn't support getting deadtime.
    assert test_adkinetix._controller.get_deadtime(0) == 0.001


async def test_trigger_modes(test_adkinetix: adkinetix.KinetixDetector):
    driver = cast(adkinetix.KinetixDriverIO, test_adkinetix.driver)
    set_mock_value(driver.trigger_mode, adkinetix.KinetixTriggerMode.INTERNAL)

    async def setup_trigger_mode(trig_mode: DetectorTrigger):
        await test_adkinetix._controller.prepare(
            TriggerInfo(number_of_events=1, trigger=trig_mode)
        )
        await test_adkinetix._controller.arm()
        await test_adkinetix._controller.wait_for_idle()
        # Prevent timeouts
        set_mock_value(driver.acquire, True)

    # Default TriggerSource
    assert (await driver.trigger_mode.get_value()) == "Internal"

    await setup_trigger_mode(DetectorTrigger.EDGE_TRIGGER)
    assert (await driver.trigger_mode.get_value()) == "Rising Edge"

    await setup_trigger_mode(DetectorTrigger.CONSTANT_GATE)
    assert (await driver.trigger_mode.get_value()) == "Exp. Gate"

    await setup_trigger_mode(DetectorTrigger.INTERNAL)
    assert (await driver.trigger_mode.get_value()) == "Internal"

    await setup_trigger_mode(DetectorTrigger.VARIABLE_GATE)
<<<<<<< HEAD
    assert (await driver.trigger_mode.get_value()) == "Exp. Gate"


async def test_hints_from_hdf_writer(test_adkinetix: adkinetix.KinetixDetector):
    assert test_adkinetix.hints == {"fields": [test_adkinetix.name]}


async def test_can_read(test_adkinetix: adkinetix.KinetixDetector):
    # Standard detector can be used as Readable
    assert (await test_adkinetix.read()) == {}


@pytest.mark.parametrize("one_shot_trigger_info", [1, 2, 10, 100], indirect=True)
async def test_decribe_describes_writer_dataset(
    test_adkinetix: adkinetix.KinetixDetector, one_shot_trigger_info: TriggerInfo
):
    assert await test_adkinetix.describe() == {}
    await test_adkinetix.stage()
    await test_adkinetix.prepare(one_shot_trigger_info)
    assert await test_adkinetix.describe() == {
        "test_adkinetix1": {
            "source": "mock+ca://KINETIX1:HDF1:FullFileName_RBV",
            "shape": [one_shot_trigger_info.exposures_per_event, 10, 10],
            "dtype": "array",
            "dtype_numpy": "|i1",
            "external": "STREAM:",
        }
    }


@pytest.mark.parametrize("one_shot_trigger_info", [1, 2, 10, 100], indirect=True)
async def test_can_collect(
    test_adkinetix: adkinetix.KinetixDetector,
    static_path_provider: StaticPathProvider,
    one_shot_trigger_info: TriggerInfo,
):
    path_info = static_path_provider()
    full_file_name = path_info.directory_path / f"{path_info.filename}.h5"

    await test_adkinetix.stage()
    await test_adkinetix.prepare(one_shot_trigger_info)
    docs = [(name, doc) async for name, doc in test_adkinetix.collect_asset_docs(1)]
    assert len(docs) == 2
    assert docs[0][0] == "stream_resource"
    stream_resource = docs[0][1]
    sr_uid = stream_resource["uid"]
    assert stream_resource["data_key"] == "test_adkinetix1"
    assert stream_resource["uri"] == "file://localhost/" + str(full_file_name).lstrip(
        "/"
    )
    assert stream_resource["parameters"] == {
        "dataset": "/entry/data/data",
        "chunk_shape": (1, 10, 10),
    }
    assert docs[1][0] == "stream_datum"
    stream_datum = docs[1][1]
    assert stream_datum["stream_resource"] == sr_uid
    assert stream_datum["seq_nums"] == {"start": 0, "stop": 0}
    assert stream_datum["indices"] == {"start": 0, "stop": 1}


@pytest.mark.parametrize("one_shot_trigger_info", [1, 2, 10, 100], indirect=True)
async def test_can_decribe_collect(
    test_adkinetix: adkinetix.KinetixDetector, one_shot_trigger_info: TriggerInfo
):
    assert (await test_adkinetix.describe_collect()) == {}
    await test_adkinetix.stage()
    await test_adkinetix.prepare(one_shot_trigger_info)
    assert (await test_adkinetix.describe_collect()) == {
        "test_adkinetix1": {
            "source": "mock+ca://KINETIX1:HDF1:FullFileName_RBV",
            "shape": [one_shot_trigger_info.exposures_per_event, 10, 10],
            "dtype": "array",
            "dtype_numpy": "|i1",
            "external": "STREAM:",
        }
    }
=======
    assert (await driver.trigger_mode.get_value()) == "Exp. Gate"
>>>>>>> 93ac4990
<|MERGE_RESOLUTION|>--- conflicted
+++ resolved
@@ -48,84 +48,4 @@
     assert (await driver.trigger_mode.get_value()) == "Internal"
 
     await setup_trigger_mode(DetectorTrigger.VARIABLE_GATE)
-<<<<<<< HEAD
-    assert (await driver.trigger_mode.get_value()) == "Exp. Gate"
-
-
-async def test_hints_from_hdf_writer(test_adkinetix: adkinetix.KinetixDetector):
-    assert test_adkinetix.hints == {"fields": [test_adkinetix.name]}
-
-
-async def test_can_read(test_adkinetix: adkinetix.KinetixDetector):
-    # Standard detector can be used as Readable
-    assert (await test_adkinetix.read()) == {}
-
-
-@pytest.mark.parametrize("one_shot_trigger_info", [1, 2, 10, 100], indirect=True)
-async def test_decribe_describes_writer_dataset(
-    test_adkinetix: adkinetix.KinetixDetector, one_shot_trigger_info: TriggerInfo
-):
-    assert await test_adkinetix.describe() == {}
-    await test_adkinetix.stage()
-    await test_adkinetix.prepare(one_shot_trigger_info)
-    assert await test_adkinetix.describe() == {
-        "test_adkinetix1": {
-            "source": "mock+ca://KINETIX1:HDF1:FullFileName_RBV",
-            "shape": [one_shot_trigger_info.exposures_per_event, 10, 10],
-            "dtype": "array",
-            "dtype_numpy": "|i1",
-            "external": "STREAM:",
-        }
-    }
-
-
-@pytest.mark.parametrize("one_shot_trigger_info", [1, 2, 10, 100], indirect=True)
-async def test_can_collect(
-    test_adkinetix: adkinetix.KinetixDetector,
-    static_path_provider: StaticPathProvider,
-    one_shot_trigger_info: TriggerInfo,
-):
-    path_info = static_path_provider()
-    full_file_name = path_info.directory_path / f"{path_info.filename}.h5"
-
-    await test_adkinetix.stage()
-    await test_adkinetix.prepare(one_shot_trigger_info)
-    docs = [(name, doc) async for name, doc in test_adkinetix.collect_asset_docs(1)]
-    assert len(docs) == 2
-    assert docs[0][0] == "stream_resource"
-    stream_resource = docs[0][1]
-    sr_uid = stream_resource["uid"]
-    assert stream_resource["data_key"] == "test_adkinetix1"
-    assert stream_resource["uri"] == "file://localhost/" + str(full_file_name).lstrip(
-        "/"
-    )
-    assert stream_resource["parameters"] == {
-        "dataset": "/entry/data/data",
-        "chunk_shape": (1, 10, 10),
-    }
-    assert docs[1][0] == "stream_datum"
-    stream_datum = docs[1][1]
-    assert stream_datum["stream_resource"] == sr_uid
-    assert stream_datum["seq_nums"] == {"start": 0, "stop": 0}
-    assert stream_datum["indices"] == {"start": 0, "stop": 1}
-
-
-@pytest.mark.parametrize("one_shot_trigger_info", [1, 2, 10, 100], indirect=True)
-async def test_can_decribe_collect(
-    test_adkinetix: adkinetix.KinetixDetector, one_shot_trigger_info: TriggerInfo
-):
-    assert (await test_adkinetix.describe_collect()) == {}
-    await test_adkinetix.stage()
-    await test_adkinetix.prepare(one_shot_trigger_info)
-    assert (await test_adkinetix.describe_collect()) == {
-        "test_adkinetix1": {
-            "source": "mock+ca://KINETIX1:HDF1:FullFileName_RBV",
-            "shape": [one_shot_trigger_info.exposures_per_event, 10, 10],
-            "dtype": "array",
-            "dtype_numpy": "|i1",
-            "external": "STREAM:",
-        }
-    }
-=======
-    assert (await driver.trigger_mode.get_value()) == "Exp. Gate"
->>>>>>> 93ac4990
+    assert (await driver.trigger_mode.get_value()) == "Exp. Gate"