--- conflicted
+++ resolved
@@ -18,14 +18,9 @@
 import pytest
 from aioca import purge_channel_caches
 from bluesky.protocols import Reading
-<<<<<<< HEAD
+from bluesky.run_engine import RunEngine
 from event_model import DataKey, Limits, LimitsRange
-=======
-from bluesky.run_engine import RunEngine
-from event_model import DataKey
 from ophyd.signal import EpicsSignal
-from typing_extensions import TypedDict
->>>>>>> c91d2831
 
 from ophyd_async.core import (
     Array1D,
