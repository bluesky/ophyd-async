import asyncio
import os
import random
import string
import subprocess
import sys
import time
from collections.abc import Sequence
from contextlib import closing
from dataclasses import dataclass
from enum import Enum
from pathlib import Path
from types import GenericAlias
from typing import Any, Literal
from unittest.mock import ANY

import bluesky.plan_stubs as bps
import numpy as np
import pytest
from aioca import purge_channel_caches
from bluesky.protocols import Reading
from bluesky.run_engine import RunEngine
from event_model import DataKey, Limits, LimitsRange
from ophyd.signal import EpicsSignal

from ophyd_async.core import (
    Array1D,
    NotConnected,
    SignalBackend,
    SignalRW,
    StrictEnum,
    SubsetEnum,
    T,
    Table,
    load_from_yaml,
    save_to_yaml,
)
from ophyd_async.epics.signal import (
    epics_signal_r,
    epics_signal_rw,
    epics_signal_rw_rbv,
    epics_signal_w,
    epics_signal_x,
)
from ophyd_async.epics.signal._signal import _epics_signal_backend  # noqa: PLC2701

RECORDS = str(Path(__file__).parent / "test_records.db")
PV_PREFIX = "".join(random.choice(string.ascii_lowercase) for _ in range(12))


@dataclass
class IOC:
    process: subprocess.Popen
    protocol: Literal["ca", "pva"]

    async def make_backend(
        self, typ: type | None, suff: str, timeout=10.0
    ) -> SignalBackend:
        # Calculate the pv
        pv = f"{self.protocol}://{PV_PREFIX}:{self.protocol}:{suff}"
        # Make and connect the backend
        backend = _epics_signal_backend(typ, pv, pv)
        await backend.connect(timeout=timeout)
        return backend


# Use a module level fixture per protocol so it's fast to run tests. This means
# we need to add a record for every PV that we will modify in tests to stop
# tests interfering with each other
@pytest.fixture(scope="module", params=["pva", "ca"])
def ioc(request: pytest.FixtureRequest):
    protocol = request.param
    process = subprocess.Popen(
        [
            sys.executable,
            "-m",
            "epicscorelibs.ioc",
            "-m",
            f"P={PV_PREFIX}:{protocol}:",
            "-d",
            RECORDS,
        ],
        stdin=subprocess.PIPE,
        stdout=subprocess.PIPE,
        stderr=subprocess.STDOUT,
        universal_newlines=True,
    )

    start_time = time.monotonic()
    line = ""
    while "iocRun: All initialization complete" not in line:
        if line:
            print(line)
        if time.monotonic() - start_time > 10:
            raise TimeoutError("IOC did not start in time")
        line = process.stdout.readline().strip()  # type: ignore

    yield IOC(process, protocol)

    # close backend caches before the event loop
    purge_channel_caches()
    try:
        print(process.communicate("exit()")[0])
    except ValueError:
        # Someone else already called communicate
        pass


def assert_types_are_equal(t_actual, t_expected, actual_value):
    expected_plain_type = getattr(t_expected, "__origin__", t_expected)
    if issubclass(expected_plain_type, np.ndarray):
        actual_plain_type = getattr(t_actual, "__origin__", t_actual)
        assert actual_plain_type == expected_plain_type
        actual_dtype_type = actual_value.dtype.type
        expected_dtype_type = t_expected.__args__[1].__args__[0]
        assert actual_dtype_type == expected_dtype_type
    elif (
        expected_plain_type is not str
        and not issubclass(expected_plain_type, Enum)
        and issubclass(expected_plain_type, Sequence)
    ):
        actual_plain_type = getattr(t_actual, "__origin__", t_actual)
        assert issubclass(actual_plain_type, expected_plain_type)
        assert len(actual_value) == 0 or isinstance(
            actual_value[0], t_expected.__args__[0]
        )
    else:
        assert t_actual == t_expected


class MonitorQueue:
    def __init__(self, backend: SignalBackend):
        self.backend = backend
        self.updates: asyncio.Queue[Reading] = asyncio.Queue()
        self.subscription = backend.set_callback(self.updates.put_nowait)

    async def assert_updates(self, expected_value, expected_type=None):
        expected_reading = {
            "value": expected_value,
            "timestamp": pytest.approx(time.time(), rel=0.1),
            "alarm_severity": 0,
        }
        backend_reading = await asyncio.wait_for(self.backend.get_reading(), timeout=5)
        backend_value = await asyncio.wait_for(self.backend.get_value(), timeout=5)
        update_reading = await asyncio.wait_for(self.updates.get(), timeout=5)
        update_value = update_reading["value"]

        assert update_value == expected_value == backend_value
        if expected_type:
            assert_types_are_equal(type(update_value), expected_type, update_value)
            assert_types_are_equal(type(backend_value), expected_type, backend_value)
        assert update_reading == expected_reading == backend_reading

    def close(self):
        self.backend.set_callback(None)


def _is_numpy_subclass(t):
    if t is None:
        return False
    plain_type = t.__origin__ if isinstance(t, GenericAlias) else t
    return issubclass(plain_type, np.ndarray)


async def assert_monitor_then_put(
    ioc: IOC,
    suffix: str,
    datakey: dict,
    initial_value: T,
    put_value: T,
    datatype: type[T] | None = None,
    check_type: bool | None = True,
):
    backend = await ioc.make_backend(datatype, suffix)
    # Make a monitor queue that will monitor for updates
    q = MonitorQueue(backend)
    try:
        # Check datakey
        source = f"{ioc.protocol}://{PV_PREFIX}:{ioc.protocol}:{suffix}"
        assert dict(source=source, **datakey) == await backend.get_datakey(source)
        # Check initial value
        await q.assert_updates(
            pytest.approx(initial_value),
            datatype if check_type else None,
        )
        # Put to new value and check that
        await backend.put(put_value, wait=True)
        await q.assert_updates(
            pytest.approx(put_value), datatype if check_type else None
        )
    finally:
        q.close()


class MyEnum(StrictEnum):
    a = "Aaa"
    b = "Bbb"
    c = "Ccc"


class MySubsetEnum(SubsetEnum):
    a = "Aaa"
    b = "Bbb"
    c = "Ccc"


_metadata: dict[str, dict[str, dict[str, Any]]] = {
    "ca": {
        "boolean": {"units": ANY, "limits": ANY},
        "integer": {"units": ANY, "limits": ANY},
        "number": {"units": ANY, "limits": ANY, "precision": ANY},
        "enum": {},
        "string": {},
    },
    "pva": {
        "boolean": {},
        "integer": {"units": ANY, "precision": ANY, "limits": ANY},
        "number": {"units": ANY, "precision": ANY, "limits": ANY},
        "enum": {},
        "string": {"units": ANY, "precision": ANY, "limits": ANY},
    },
}


def datakey(protocol: str, suffix: str, value=None) -> DataKey:
    def get_internal_dtype(suffix: str) -> str:
        # uint32, [u]int64 backed by DBR_DOUBLE, have precision
        if "float" in suffix or "uint32" in suffix or "int64" in suffix:
            return "number"
        if "int" in suffix:
            return "integer"
        if "bool" in suffix:
            return "boolean"
        if "enum" in suffix:
            return "enum"
        return "string"

    def get_dtype(suffix: str) -> str:
        if suffix.endswith("a"):
            return "array"
        if "enum" in suffix:
            return "string"
        return get_internal_dtype(suffix)

    def get_dtype_numpy(suffix: str) -> str:  # type: ignore
        if "float32" in suffix:
            return "<f4"
        if "float" in suffix or "double" in suffix:
            return "<f8"  # Unless specifically float 32, use float 64
        if "bool" in suffix:
            return "|b1"
        if "int" in suffix:
            int_str = "|" if "8" in suffix else "<"
            int_str += "u" if "uint" in suffix else "i"
            if "8" in suffix:
                int_str += "1"
            elif "16" in suffix:
                int_str += "2"
            elif "32" in suffix:
                int_str += "4"
            elif "64" in suffix:
                int_str += "8"
            else:
                int_str += (
                    "4"
                    if os.name == "nt" and np.version.version.startswith("1.")
                    else "8"
                )
            return int_str
        if "str" in suffix or "enum" in suffix:
            return "|S40"

    dtype = get_dtype(suffix)
    dtype_numpy = get_dtype_numpy(suffix)

    d = {
        "dtype": dtype,
        "dtype_numpy": dtype_numpy,
        "shape": [len(value)] if dtype == "array" else [],  # type: ignore
    }
    if get_internal_dtype(suffix) == "enum":
        if issubclass(type(value), Enum):
            d["choices"] = [e.value for e in type(value)]  # type: ignore
        else:
            d["choices"] = list(value.choices)  # type: ignore

    d.update(_metadata[protocol].get(get_internal_dtype(suffix), {}))

    return d  # type: ignore


ls1 = "a string that is just longer than forty characters"
ls2 = "another string that is just longer than forty characters"


@pytest.mark.parametrize(
    "datatype, suffix, initial_value, put_value, supported_backends",
    [
        # python builtin scalars
        (int, "int", 42, 43, {"ca", "pva"}),
        (float, "float", 3.141, 43.5, {"ca", "pva"}),
        (str, "str", "hello", "goodbye", {"ca", "pva"}),
        (MyEnum, "enum", MyEnum.b, MyEnum.c, {"ca", "pva"}),
        # numpy arrays of numpy types
        (
            Array1D[np.int8],
            "int8a",
            [-128, 127],
            [-8, 3, 44],
            {"pva"},
        ),
        (
            Array1D[np.uint8],
            "uint8a",
            [0, 255],
            [218],
            {"ca", "pva"},
        ),
        (
            Array1D[np.int16],
            "int16a",
            [-32768, 32767],
            [-855],
            {"ca", "pva"},
        ),
        (
            Array1D[np.uint16],
            "uint16a",
            [0, 65535],
            [5666],
            {"pva"},
        ),
        (
            Array1D[np.int32],
            "int32a",
            [-2147483648, 2147483647],
            [-2],
            {"ca", "pva"},
        ),
        (
            Array1D[np.uint32],
            "uint32a",
            [0, 4294967295],
            [1022233],
            {"pva"},
        ),
        (
            Array1D[np.int64],
            "int64a",
            [-2147483649, 2147483648],
            [-3],
            {"pva"},
        ),
        (
            Array1D[np.uint64],
            "uint64a",
            [0, 4294967297],
            [995444],
            {"pva"},
        ),
        (
            Array1D[np.float32],
            "float32a",
            [0.000002, -123.123],
            [1.0],
            {"ca", "pva"},
        ),
        (
            Array1D[np.float64],
            "float64a",
            [0.1, -12345678.123],
            [0.2],
            {"ca", "pva"},
        ),
        (
            Sequence[str],
            "stra",
            ["five", "six", "seven"],
            ["nine", "ten"],
            {"pva", "ca"},
        ),
        # Can't do long strings until https://github.com/epics-base/pva2pva/issues/17
        # (str, "longstr", ls1, ls2),
        # (str, "longstr2.VAL$", ls1, ls2),
    ],
)
async def test_backend_get_put_monitor(
    ioc: IOC,
    datatype: type[T],
    suffix: str,
    initial_value: T,
    put_value: T,
    tmp_path: Path,
    supported_backends: set[str],
):
    # ca can't support all the types
    for backend in supported_backends:
        assert backend in ["ca", "pva"]
    if ioc.protocol not in supported_backends:
        return
    # With the given datatype, check we have the correct initial value and putting
    # works
    await assert_monitor_then_put(
        ioc,
        suffix,
        datakey(ioc.protocol, suffix, initial_value),  # type: ignore
        initial_value,
        put_value,
        datatype,
    )
    # With datatype guessed from CA/PVA, check we can set it back to the initial value
    await assert_monitor_then_put(
        ioc,
        suffix,
        datakey(ioc.protocol, suffix, put_value),  # type: ignore
        put_value,
        initial_value,
        datatype=None,
    )

    yaml_path = tmp_path / "test.yaml"
    save_to_yaml([{"test": put_value}], yaml_path)
    loaded = load_from_yaml(yaml_path)
    assert np.all(loaded[0]["test"] == put_value)


@pytest.mark.parametrize("suffix", ["bool", "bool_unnamed"])
async def test_bool_conversion_of_enum(ioc: IOC, suffix: str, tmp_path: Path) -> None:
    """Booleans are converted to Short Enumerations with values 0,1 as database does
    not support boolean natively.
    The flow of test_backend_get_put_monitor Gets a value with a dtype of None: we
    cannot tell the difference between an enum with 2 members and a boolean, so
    cannot get a DataKey that does not mutate form.
    This test otherwise performs the same.
    """
    # With the given datatype, check we have the correct initial value and putting
    # works
    await assert_monitor_then_put(
        ioc,
        suffix,
        datakey(ioc.protocol, suffix),
        True,
        False,
        bool,
    )
    # With datatype guessed from CA/PVA, check we can set it back to the initial value
    await assert_monitor_then_put(
        ioc,
        suffix,
        datakey(ioc.protocol, suffix, True),
        False,
        True,
        bool,
    )

    yaml_path = tmp_path / "test.yaml"
    save_to_yaml([{"test": False}], yaml_path)
    loaded = load_from_yaml(yaml_path)
    assert np.all(loaded[0]["test"] is False)


async def test_error_raised_on_disconnected_PV(ioc: IOC) -> None:
    if ioc.protocol == "pva":
        expected = "pva://Disconnect"
    elif ioc.protocol == "ca":
        expected = "ca://Disconnect"
    else:
        raise TypeError()
    backend = await ioc.make_backend(bool, "bool")
    signal = SignalRW(backend)
    # The below will work without error
    await signal.set(False)
    # Change the name of write_pv to mock disconnection
    backend.__setattr__("write_pv", "Disconnect")
    with pytest.raises(asyncio.TimeoutError, match=expected):
        await signal.set(True, timeout=0.1)


class BadEnum(StrictEnum):
    a = "Aaa"
    b = "B"
    c = "Ccc"


def test_enum_equality():
    """Check that we are allowed to replace the passed datatype enum from a signal with
    a version generated from the signal with at least all of the same values, but
    possibly more.
    """

    class GeneratedChoices(StrictEnum):
        a = "Aaa"
        b = "B"
        c = "Ccc"

    class ExtendedGeneratedChoices(StrictEnum):
        a = "Aaa"
        b = "B"
        c = "Ccc"
        d = "Ddd"

    for enum_class in (GeneratedChoices, ExtendedGeneratedChoices):
        assert BadEnum.a == enum_class.a
        assert BadEnum.a.value == enum_class.a
        assert BadEnum.a.value == enum_class.a.value
        assert BadEnum(enum_class.a) is BadEnum.a
        assert BadEnum(enum_class.a.value) is BadEnum.a
        assert not BadEnum == enum_class

    # We will always PUT BadEnum by String, and GET GeneratedChoices by index,
    # so shouldn't ever run across this from conversion code, but may occur if
    # casting returned values or passing as enum rather than value.
    with pytest.raises(ValueError):
        BadEnum(ExtendedGeneratedChoices.d)


class EnumNoString(Enum):
    a = "Aaa"


class SubsetEnumWrongChoices(SubsetEnum):
    a = "Aaa"
    b = "B"
    c = "Ccc"


@pytest.mark.parametrize(
    "typ, suff, errors",
    [
        (
            BadEnum,
            "enum",
            (
                "has choices ('Aaa', 'Bbb', 'Ccc')",
                "but <enum 'BadEnum'>",
                "requested ['Aaa', 'B', 'Ccc'] to be strictly equal",
            ),
        ),
        (
            SubsetEnumWrongChoices,
            "enum",
            (
                "has choices ('Aaa', 'Bbb', 'Ccc')",
                "but <enum 'SubsetEnumWrongChoices'>",
                "requested ['Aaa', 'B', 'Ccc'] to be a subset",
            ),
        ),
        (
            int,
            "str",
            ("with inferred datatype str", "cannot be coerced to int"),
        ),
        (
            str,
            "float",
            ("with inferred datatype float", "cannot be coerced to str"),
        ),
        (
            str,
            "stra",
            ("with inferred datatype Sequence[str]", "cannot be coerced to str"),
        ),
        (
            int,
            "uint8a",
            ("with inferred datatype Array1D[np.uint8]", "cannot be coerced to int"),
        ),
        (
            float,
            "enum",
            ("with inferred datatype str", "cannot be coerced to float"),
        ),
        (
            Array1D[np.int32],
            "float64a",
            (
                "with inferred datatype Array1D[np.float64]",
                "cannot be coerced to Array1D[np.int32]",
            ),
        ),
    ],
)
async def test_backend_wrong_type_errors(ioc: IOC, typ, suff, errors):
    with pytest.raises(TypeError) as cm:
        await ioc.make_backend(typ, suff)
    for error in errors:
        assert error in str(cm.value)


async def test_backend_put_enum_string(ioc: IOC) -> None:
    backend = await ioc.make_backend(MyEnum, "enum2")
    # Don't do this in production code, but allow on CLI
    await backend.put("Ccc", wait=True)  # type: ignore
    assert MyEnum.c == await backend.get_value()


async def test_backend_enum_which_doesnt_inherit_string(ioc: IOC) -> None:
    with pytest.raises(TypeError):
        backend = await ioc.make_backend(EnumNoString, "enum2")
        await backend.put("Aaa", wait=True)


async def test_backend_get_setpoint(ioc: IOC) -> None:
    backend = await ioc.make_backend(MyEnum, "enum2")
    await backend.put("Ccc", wait=True)
    assert await backend.get_setpoint() == MyEnum.c


def approx_table(datatype: type[Table], table: Table):
    new_table = datatype(**table.model_dump())
    for k, v in new_table:
        if datatype is Table:
            setattr(new_table, k, pytest.approx(v))
        else:
            object.__setattr__(new_table, k, pytest.approx(v))
    return new_table


class MyTable(Table):
    bool: Array1D[np.bool_]
    int: Array1D[np.int32]
    float: Array1D[np.float64]
    str: Sequence[str]
    enum: Sequence[MyEnum]


async def test_pva_table(ioc: IOC) -> None:
    if ioc.protocol == "ca":
        # CA can't do tables
        return
    initial = MyTable(
        bool=np.array([False, False, True, True], np.bool_),
        int=np.array([1, 8, -9, 32], np.int32),
        float=np.array([1.8, 8.2, -6, 32.9887], np.float64),
        str=["Hello", "World", "Foo", "Bar"],
        enum=[MyEnum.a, MyEnum.b, MyEnum.a, MyEnum.c],
    )
    put = MyTable(
        bool=np.array([True, False], np.bool_),
        int=np.array([-5, 32], np.int32),
        float=np.array([8.5, -6.97], np.float64),
        str=["Hello", "Bat"],
        enum=[MyEnum.c, MyEnum.b],
    )
    # Make and connect the backend
    for t, i, p in [(MyTable, initial, put), (None, put, initial)]:
        backend = await ioc.make_backend(t, "table")
        # Make a monitor queue that will monitor for updates
        q = MonitorQueue(backend)
        try:
            # Check datakey
            dk = await backend.get_datakey("test-source")
            expected_dk = {
                "dtype": "array",
                "shape": [len(i)],
                "source": "test-source",
                "dtype_numpy": [
                    # natively bool fields are uint8, so if we don't provide a Table
                    # subclass to specify bool, that is what we get
                    ("bool", "|b1" if t else "|u1"),
                    ("int", "<i4"),
                    ("float", "<f8"),
                    ("str", "|S40"),
                    ("enum", "|S40"),
                ],
            }
            assert expected_dk == dk
            # Check initial value
            await q.assert_updates(approx_table(t or Table, i))
            # Put to new value and check that
            await backend.put(p, wait=True)
            await q.assert_updates(approx_table(t or Table, p))
        finally:
            q.close()


async def test_pva_ntdarray(ioc: IOC):
    if ioc.protocol == "ca":
        # CA can't do ndarray
        return

    put = np.array([1, 2, 3, 4, 5, 6], dtype=np.int64).reshape((2, 3))
    initial = np.zeros_like(put)

    backend = await ioc.make_backend(np.ndarray, "ntndarray")

    # Backdoor into the "raw" data underlying the NDArray in QSrv
    # not supporting direct writes to NDArray at the moment.
    raw_data_backend = await ioc.make_backend(Array1D[np.int64], "ntndarray:data")

    # Make a monitor queue that will monitor for updates
    for i, p in [(initial, put), (put, initial)]:
        with closing(MonitorQueue(backend)) as q:
            assert {
                "source": "test-source",
                "dtype": "array",
                "dtype_numpy": "<i8",
                "shape": [2, 3],
            } == await backend.get_datakey("test-source")
            # Check initial value
            await q.assert_updates(pytest.approx(i))
            await raw_data_backend.put(p.flatten(), wait=True)
            await q.assert_updates(pytest.approx(p))


async def test_writing_to_ndarray_raises_typeerror(ioc: IOC):
    if ioc.protocol == "ca":
        # CA can't do ndarray
        return

    backend = await ioc.make_backend(np.ndarray, "ntndarray")

    with pytest.raises(TypeError):
        await backend.put(np.zeros((6,), dtype=np.int64), wait=True)


async def test_non_existent_errors(ioc: IOC):
    with pytest.raises(NotConnected):
        await ioc.make_backend(str, "non-existent", timeout=0.1)


def test_make_backend_fails_for_different_transports():
    read_pv = "test"
    write_pv = "pva://test"

    with pytest.raises(TypeError) as err:
        epics_signal_rw(str, read_pv, write_pv)
        assert (
            err.args[0]
            == f"Differing transports: {read_pv} has EpicsTransport.ca,"
            + " {write_pv} has EpicsTransport.pva"
        )


def test_signal_helpers():
    read_write = epics_signal_rw(int, "ReadWrite")
    assert read_write._connector.backend.read_pv == "ReadWrite"
    assert read_write._connector.backend.write_pv == "ReadWrite"

    read_write_rbv_manual = epics_signal_rw(int, "ReadWrite_RBV", "ReadWrite")
    assert read_write_rbv_manual._connector.backend.read_pv == "ReadWrite_RBV"
    assert read_write_rbv_manual._connector.backend.write_pv == "ReadWrite"

    read_write_rbv = epics_signal_rw_rbv(int, "ReadWrite")
    assert read_write_rbv._connector.backend.read_pv == "ReadWrite_RBV"
    assert read_write_rbv._connector.backend.write_pv == "ReadWrite"

    read_write_rbv_suffix = epics_signal_rw_rbv(int, "ReadWrite", read_suffix=":RBV")
    assert read_write_rbv_suffix._connector.backend.read_pv == "ReadWrite:RBV"
    assert read_write_rbv_suffix._connector.backend.write_pv == "ReadWrite"

    read = epics_signal_r(int, "Read")
    assert read._connector.backend.read_pv == "Read"

    write = epics_signal_w(int, "Write")
    assert write._connector.backend.write_pv == "Write"

    execute = epics_signal_x("Execute")
    assert execute._connector.backend.write_pv == "Execute"


async def test_str_enum_returns_enum(ioc: IOC):
    await ioc.make_backend(MyEnum, "enum")
    pv_name = f"{ioc.protocol}://{PV_PREFIX}:{ioc.protocol}:enum"

    sig = epics_signal_rw(MyEnum, pv_name)
    await sig.connect()
    val = await sig.get_value()
    assert repr(val) == "<MyEnum.b: 'Bbb'>"
    assert val is MyEnum.b
    assert val == "Bbb"


async def test_str_datatype_in_mbbo(ioc: IOC):
    backend = await ioc.make_backend(MyEnum, "enum")
    pv_name = f"{ioc.protocol}://{PV_PREFIX}:{ioc.protocol}:enum"
    sig = epics_signal_rw(str, pv_name)
    datakey = await backend.get_datakey(sig.source)
    assert datakey["choices"] == ["Aaa", "Bbb", "Ccc"]
    await sig.connect()
    description = await sig.describe()
    assert description[""]["choices"] == ["Aaa", "Bbb", "Ccc"]
    val = await sig.get_value()
    assert val == "Bbb"


async def test_runtime_enum_returns_str(ioc: IOC):
    await ioc.make_backend(MySubsetEnum, "enum")
    pv_name = f"{ioc.protocol}://{PV_PREFIX}:{ioc.protocol}:enum"
    sig = epics_signal_rw(MySubsetEnum, pv_name)

    await sig.connect()
    val = await sig.get_value()
    assert val == "Bbb"


async def test_signal_returns_units_and_precision(ioc: IOC):
    await ioc.make_backend(float, "float")
    pv_name = f"{ioc.protocol}://{PV_PREFIX}:{ioc.protocol}:float"

    sig = epics_signal_rw(float, pv_name)
    await sig.connect()
    datakey = (await sig.describe())[""]
    assert datakey["units"] == "mm"
    assert datakey["precision"] == 1


async def test_signal_not_return_none_units_and_precision(ioc: IOC):
    await ioc.make_backend(str, "str")
    pv_name = f"{ioc.protocol}://{PV_PREFIX}:{ioc.protocol}:str"

    sig = epics_signal_rw(str, pv_name)
    await sig.connect()
    datakey = (await sig.describe())[""]
    assert not hasattr(datakey, "units")
    assert not hasattr(datakey, "precision")


async def test_signal_returns_limits(ioc: IOC):
    await ioc.make_backend(int, "int")
    pv_name = f"{ioc.protocol}://{PV_PREFIX}:{ioc.protocol}:int"

    expected_limits = Limits(
        # LOW, HIGH
        warning=LimitsRange(low=5.0, high=96.0),
        # DRVL, DRVH
        control=LimitsRange(low=10.0, high=90.0),
        # LOPR, HOPR
        display=LimitsRange(low=0.0, high=100.0),
        # LOLO, HIHI
        alarm=LimitsRange(low=2.0, high=98.0),
    )

    sig = epics_signal_rw(int, pv_name)
    await sig.connect()
    limits = (await sig.describe())[""]["limits"]
    assert limits == expected_limits


async def test_signal_returns_partial_limits(ioc: IOC):
    await ioc.make_backend(int, "partialint")
    pv_name = f"{ioc.protocol}://{PV_PREFIX}:{ioc.protocol}:partialint"

    expected_limits = Limits(
        # LOLO, HIHI
        alarm=LimitsRange(low=2.0, high=98.0),
        # DRVL, DRVH
        control=LimitsRange(low=10.0, high=90.0),
        # LOPR, HOPR
        display=LimitsRange(low=0.0, high=100.0),
    )
    if ioc.protocol == "ca":
        # HSV, LSV not set, but still present for CA
        expected_limits["warning"] = LimitsRange(low=0, high=0)

    sig = epics_signal_rw(int, pv_name)
    await sig.connect()
    limits = (await sig.describe())[""]["limits"]
    assert limits == expected_limits


async def test_signal_returns_warning_and_partial_limits(ioc: IOC):
    await ioc.make_backend(int, "lessint")
    pv_name = f"{ioc.protocol}://{PV_PREFIX}:{ioc.protocol}:lessint"

    expected_limits = Limits(
        # control = display if DRVL, DRVH not set
        control=LimitsRange(low=0.0, high=100.0),
        # LOPR, HOPR
        display=LimitsRange(low=0.0, high=100.0),
        # LOW, HIGH
        warning=LimitsRange(low=2.0, high=98.0),
    )
    if ioc.protocol == "ca":
        # HSV, LSV not set, but still present for CA
        expected_limits["alarm"] = LimitsRange(low=0, high=0)

    sig = epics_signal_rw(int, pv_name)
    await sig.connect()
    limits = (await sig.describe())[""]["limits"]
    assert limits == expected_limits


async def test_signal_not_return_no_limits(ioc: IOC):
    await ioc.make_backend(MyEnum, "enum")
    pv_name = f"{ioc.protocol}://{PV_PREFIX}:{ioc.protocol}:enum"
    sig = epics_signal_rw(MyEnum, pv_name)
    await sig.connect()
    datakey = (await sig.describe())[""]
    assert not hasattr(datakey, "limits")


async def test_signals_created_for_prec_0_float_can_use_int(ioc: IOC):
    pv_name = f"{ioc.protocol}://{PV_PREFIX}:{ioc.protocol}:float_prec_0"
    sig = epics_signal_rw(int, pv_name)
    await sig.connect()


async def test_signals_created_for_not_prec_0_float_cannot_use_int(ioc: IOC):
    pv_name = f"{ioc.protocol}://{PV_PREFIX}:{ioc.protocol}:float_prec_1"
    sig = epics_signal_rw(int, pv_name)
    with pytest.raises(
        TypeError,
        match=f"{ioc.protocol}:float_prec_1 with inferred datatype float"
        ".* cannot be coerced to int",
    ):
        await sig.connect()


<<<<<<< HEAD
@pytest.mark.skipif(os.name == "nt", reason="Hangs on windows for unknown reasons")
=======
async def test_bool_works_for_mismatching_enums(ioc: IOC):
    pv_name = f"{ioc.protocol}://{PV_PREFIX}:{ioc.protocol}:bool"
    sig = epics_signal_rw(bool, pv_name, pv_name + "_unnamed")
    await sig.connect()


>>>>>>> 078de143
async def test_can_read_using_ophyd_async_then_ophyd(ioc: IOC):
    oa_read = f"{ioc.protocol}://{PV_PREFIX}:{ioc.protocol}:float_prec_1"
    ophyd_read = f"{PV_PREFIX}:{ioc.protocol}:float_prec_0"

    ophyd_async_sig = epics_signal_rw(float, oa_read)
    await ophyd_async_sig.connect()
    ophyd_signal = EpicsSignal(ophyd_read)
    ophyd_signal.wait_for_connection(timeout=5)

    RE = RunEngine()

    def my_plan():
        yield from bps.rd(ophyd_async_sig)
        yield from bps.rd(ophyd_signal)

    RE(my_plan())<|MERGE_RESOLUTION|>--- conflicted
+++ resolved
@@ -907,16 +907,13 @@
         await sig.connect()
 
 
-<<<<<<< HEAD
-@pytest.mark.skipif(os.name == "nt", reason="Hangs on windows for unknown reasons")
-=======
 async def test_bool_works_for_mismatching_enums(ioc: IOC):
     pv_name = f"{ioc.protocol}://{PV_PREFIX}:{ioc.protocol}:bool"
     sig = epics_signal_rw(bool, pv_name, pv_name + "_unnamed")
     await sig.connect()
 
 
->>>>>>> 078de143
+@pytest.mark.skipif(os.name == "nt", reason="Hangs on windows for unknown reasons")
 async def test_can_read_using_ophyd_async_then_ophyd(ioc: IOC):
     oa_read = f"{ioc.protocol}://{PV_PREFIX}:{ioc.protocol}:float_prec_1"
     ophyd_read = f"{PV_PREFIX}:{ioc.protocol}:float_prec_0"
