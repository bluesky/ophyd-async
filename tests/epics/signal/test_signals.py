import asyncio
import os
import time
from collections.abc import Sequence
from contextlib import closing
from enum import Enum
from pathlib import Path
from types import GenericAlias
from typing import Any, Literal, get_args
from unittest.mock import ANY

import bluesky.plan_stubs as bps
import numpy as np
import pytest
from bluesky.protocols import Reading
from bluesky.run_engine import RunEngine
from event_model import DataKey, Limits, LimitsRange
from ophyd.signal import EpicsSignal

from ophyd_async.core import (
    Array1D,
    NotConnected,
    SignalBackend,
<<<<<<< HEAD
    SignalR,
    SignalRW,
=======
>>>>>>> 077245a7
    StrictEnum,
    SubsetEnum,
    T,
    Table,
    load_from_yaml,
    observe_value,
    save_to_yaml,
)
from ophyd_async.epics.core import (
    EpicsDevice,
    epics_signal_r,
    epics_signal_rw,
    epics_signal_rw_rbv,
    epics_signal_w,
    epics_signal_x,
)
from ophyd_async.epics.core._signal import _epics_signal_backend  # noqa: PLC2701
from ophyd_async.epics.testing import (
    ExampleCaDevice,
    ExampleEnum,
    ExamplePvaDevice,
    ExampleTable,
    TestingIOC,
    connect_example_device,
    get_example_ioc,
)


class MySubsetEnum(SubsetEnum):
    A = "Aaa"
    B = "Bbb"
    C = "Ccc"


Protocol = Literal["ca", "pva"]
PARAMETERISE_PROTOCOLS = pytest.mark.parametrize("protocol", get_args(Protocol))


@pytest.fixture(scope="module")
def ioc():
    ioc = get_example_ioc()
    ioc.start_ioc()
    yield ioc
    ioc.stop_ioc()


def get_prefix(ioc: TestingIOC, protocol: Protocol):
    device_cls = ExamplePvaDevice if protocol == "pva" else ExampleCaDevice
    return ioc.prefix_for(device_cls)


async def _make_backend(ioc, typ: type | None, protocol: str, suff: str, timeout=10.0):
    device_cls = ExampleCaDevice if protocol == "ca" else ExamplePvaDevice
    prefix = ioc.prefix_for(device_cls)
    pv = f"{protocol}://{prefix}{suff}"
    # Make and connect the backend
    backend = _epics_signal_backend(typ, pv, pv)
    await backend.connect(timeout=timeout)
    return backend


def assert_types_are_equal(t_actual, t_expected, actual_value):
    expected_plain_type = getattr(t_expected, "__origin__", t_expected)
    if issubclass(expected_plain_type, np.ndarray):
        actual_plain_type = getattr(t_actual, "__origin__", t_actual)
        assert actual_plain_type == expected_plain_type
        actual_dtype_type = actual_value.dtype.type
        expected_dtype_type = t_expected.__args__[1].__args__[0]
        assert actual_dtype_type == expected_dtype_type
    elif (
        expected_plain_type is not str
        and not issubclass(expected_plain_type, Enum)
        and issubclass(expected_plain_type, Sequence)
    ):
        actual_plain_type = getattr(t_actual, "__origin__", t_actual)
        assert issubclass(actual_plain_type, expected_plain_type)
        assert len(actual_value) == 0 or isinstance(
            actual_value[0], t_expected.__args__[0]
        )
    else:
        assert t_actual == t_expected


class MonitorQueue:
    def __init__(self, backend: SignalBackend):
        self.backend = backend
        self.updates: asyncio.Queue[Reading] = asyncio.Queue()
        self.subscription = backend.set_callback(self.updates.put_nowait)

    async def assert_updates(self, expected_value, expected_type=None):
        expected_reading = {
            "value": expected_value,
            "timestamp": pytest.approx(time.time(), rel=0.1),
            "alarm_severity": 0,
        }
        backend_reading = await asyncio.wait_for(self.backend.get_reading(), timeout=5)
        backend_value = await asyncio.wait_for(self.backend.get_value(), timeout=5)
        update_reading = await asyncio.wait_for(self.updates.get(), timeout=5)
        update_value = update_reading["value"]

        assert update_value == expected_value == backend_value
        if expected_type:
            assert_types_are_equal(type(update_value), expected_type, update_value)
            assert_types_are_equal(type(backend_value), expected_type, backend_value)
        assert update_reading == expected_reading == backend_reading

    def close(self):
        self.backend.set_callback(None)


def _is_numpy_subclass(t):
    if t is None:
        return False
    plain_type = t.__origin__ if isinstance(t, GenericAlias) else t
    return issubclass(plain_type, np.ndarray)


async def assert_monitor_then_put(
    ioc: TestingIOC,
    device: EpicsDevice,
    suffix: str,
    protocol: Protocol,
    datakey: dict,
    initial_value: T,
    put_value: T,
    datatype: type[T] | None = None,
    check_type: bool | None = True,
):
    signal = getattr(device, suffix)
    backend = signal._connector.backend
    # Make a monitor queue that will monitor for updates
    q = MonitorQueue(backend)
    try:
        # Check datakey
        source = f"{protocol}://{get_prefix(ioc, protocol)}{suffix}"
        assert dict(source=source, **datakey) == await backend.get_datakey(source)
        # Check initial value
        await q.assert_updates(
            pytest.approx(initial_value),
            datatype if check_type else None,
        )
        # Put to new value and check that
        await backend.put(put_value, wait=True)
        await q.assert_updates(
            pytest.approx(put_value), datatype if check_type else None
        )
    finally:
        q.close()


_metadata: dict[str, dict[str, dict[str, Any]]] = {
    "ca": {
        "boolean": {"units": ANY, "limits": ANY},
        "integer": {"units": ANY, "limits": ANY},
        "number": {"units": ANY, "limits": ANY, "precision": ANY},
        "enum": {},
        "string": {},
    },
    "pva": {
        "boolean": {},
        "integer": {"units": ANY, "precision": ANY, "limits": ANY},
        "number": {"units": ANY, "precision": ANY, "limits": ANY},
        "enum": {},
        "string": {"units": ANY, "precision": ANY, "limits": ANY},
    },
}


def datakey(protocol: str, suffix: str, value=None) -> DataKey:
    def get_internal_dtype(suffix: str) -> str:
        # uint32, [u]int64 backed by DBR_DOUBLE, have precision
        if "float" in suffix or "uint32" in suffix or "int64" in suffix:
            return "number"
        if "int" in suffix:
            return "integer"
        if "bool" in suffix:
            return "boolean"
        if "enum" in suffix:
            return "enum"
        return "string"

    def get_dtype(suffix: str) -> str:
        if suffix.endswith("a"):
            return "array"
        if "enum" in suffix:
            return "string"
        return get_internal_dtype(suffix)

    def get_dtype_numpy(suffix: str) -> str:  # type: ignore
        if "float32" in suffix:
            return "<f4"
        if "float" in suffix or "double" in suffix:
            return "<f8"  # Unless specifically float 32, use float 64
        if "bool" in suffix:
            return "|b1"
        if "int" in suffix:
            int_str = "|" if "8" in suffix else "<"
            int_str += "u" if "uint" in suffix else "i"
            if "8" in suffix:
                int_str += "1"
            elif "16" in suffix:
                int_str += "2"
            elif "32" in suffix:
                int_str += "4"
            elif "64" in suffix:
                int_str += "8"
            else:
                int_str += (
                    "4"
                    if os.name == "nt" and np.version.version.startswith("1.")
                    else "8"
                )
            return int_str
        if "str" in suffix or "enum" in suffix:
            return "|S40"

    dtype = get_dtype(suffix)
    dtype_numpy = get_dtype_numpy(suffix)

    d = {
        "dtype": dtype,
        "dtype_numpy": dtype_numpy,
        "shape": [len(value)] if dtype == "array" else [],  # type: ignore
    }
    if get_internal_dtype(suffix) == "enum":
        if issubclass(type(value), Enum):
            d["choices"] = [e.value for e in type(value)]  # type: ignore
        else:
            d["choices"] = list(value.choices)  # type: ignore

    d.update(_metadata[protocol].get(get_internal_dtype(suffix), {}))

    return d  # type: ignore


ls1 = "a string that is just longer than forty characters"
ls2 = "another string that is just longer than forty characters"


async def assert_backend_get_put_monitor(
    ioc: TestingIOC,
    datatype: type[T],
    suffix: str,
    initial_value: T,
    put_value: T,
    tmp_path: Path,
    protocol: Protocol,
    device,
):
    # With the given datatype, check we have the correct initial value and putting
    # works
    await assert_monitor_then_put(
        ioc,
        device,
        suffix,
        protocol,
        datakey(protocol, suffix, initial_value),  # type: ignore
        initial_value,
        put_value,
        datatype,
    )
    # With datatype guessed from CA/PVA, check we can set it back to the initial value
    await assert_monitor_then_put(
        ioc,
        device,
        suffix,
        protocol,
        datakey(protocol, suffix, put_value),  # type: ignore
        put_value,
        initial_value,
        datatype=None,
    )

    yaml_path = tmp_path / "test.yaml"
    save_to_yaml([{"test": put_value}], yaml_path)
    loaded = load_from_yaml(yaml_path)
    assert np.all(loaded[0]["test"] == put_value)


@PARAMETERISE_PROTOCOLS
@pytest.mark.parametrize(
    "datatype, suffix, initial_value, put_value",
    [
        # python builtin scalars
        (int, "my_int", 42, 43),
        (float, "my_float", 3.141, 43.5),
        (str, "my_str", "hello", "goodbye"),
        (ExampleEnum, "enum", ExampleEnum.B, ExampleEnum.C),
        # numpy arrays of numpy types
        (
            Array1D[np.uint8],
            "uint8a",
            [0, 255],
            [218],
        ),
        (
            Array1D[np.int16],
            "int16a",
            [-32768, 32767],
            [-855],
        ),
        (
            Array1D[np.int32],
            "int32a",
            [-2147483648, 2147483647],
            [-2],
        ),
        (
            Array1D[np.float32],
            "float32a",
            [0.000002, -123.123],
            [1.0],
        ),
        (
            Array1D[np.float64],
            "float64a",
            [0.1, -12345678.123],
            [0.2],
        ),
        (
            Sequence[str],
            "stra",
            ["five", "six", "seven"],
            ["nine", "ten"],
        ),
        # Can't do long strings until https://github.com/epics-base/pva2pva/issues/17
        # (str, "longstr", ls1, ls2),
        # (str, "longstr2.VAL$", ls1, ls2),
    ],
)
async def test_backend_get_put_monitor(
    ioc,
    datatype: type[T],
    suffix: str,
    initial_value: T,
    put_value: T,
    tmp_path: Path,
    protocol: Protocol,
):
    device = await connect_example_device(ioc, protocol)
    await assert_backend_get_put_monitor(
        ioc,
        datatype,
        suffix,
        initial_value,
        put_value,
        tmp_path,
        protocol,
        device,
    )


@pytest.mark.parametrize(
    "datatype, suffix, initial_value, put_value",
    [
        (
            Array1D[np.int8],
            "int8a",
            [-128, 127],
            [-8, 3, 44],
        ),
        (
            Array1D[np.uint16],
            "uint16a",
            [0, 65535],
            [5666],
        ),
        (
            Array1D[np.uint32],
            "uint32a",
            [0, 4294967295],
            [1022233],
        ),
        (
            Array1D[np.int64],
            "int64a",
            [-2147483649, 2147483648],
            [-3],
        ),
        (
            Array1D[np.uint64],
            "uint64a",
            [0, 4294967297],
            [995444],
        ),
        # Can't do long strings until https://github.com/epics-base/pva2pva/issues/17
        # (str, "longstr", ls1, ls2),
        # (str, "longstr2.VAL$", ls1, ls2),
    ],
)
async def test_backend_get_put_monitor_pva(
    ioc,
    datatype: type[T],
    suffix: str,
    initial_value: T,
    put_value: T,
    tmp_path: Path,
):
    protocol = "pva"
    device = await connect_example_device(ioc, protocol)
    await assert_backend_get_put_monitor(
        ioc,
        datatype,
        suffix,
        initial_value,
        put_value,
        tmp_path,
        protocol,
        device,
    )


@PARAMETERISE_PROTOCOLS
@pytest.mark.parametrize("suffix", ["my_bool", "bool_unnamed"])
async def test_bool_conversion_of_enum(
    suffix: str, tmp_path: Path, ioc, protocol
) -> None:
    """Booleans are converted to Short Enumerations with values 0,1 as database does
    not support boolean natively.
    The flow of test_backend_get_put_monitor Gets a value with a dtype of None: we
    cannot tell the difference between an enum with 2 members and a boolean, so
    cannot get a DataKey that does not mutate form.
    This test otherwise performs the same.
    """
    # With the given datatype, check we have the correct initial value and putting
    # works
    device = await connect_example_device(ioc, protocol)
    await assert_monitor_then_put(
        ioc,
        device,
        suffix,
        protocol,
        datakey(protocol, suffix),
        True,
        False,
        bool,
    )
    # With datatype guessed from CA/PVA, check we can set it back to the initial value
    await assert_monitor_then_put(
        ioc,
        device,
        suffix,
        protocol,
        datakey(protocol, suffix, True),
        False,
        True,
        bool,
    )

    yaml_path = tmp_path / "test.yaml"
    save_to_yaml([{"test": False}], yaml_path)
    loaded = load_from_yaml(yaml_path)
    assert np.all(loaded[0]["test"] is False)


@PARAMETERISE_PROTOCOLS
async def test_error_raised_on_disconnected_PV(ioc, protocol) -> None:
    if protocol == "pva":
        expected = "pva://Disconnect"
    elif protocol == "ca":
        expected = "ca://Disconnect"
    else:
        raise TypeError()
    device = await connect_example_device(ioc, protocol)
    signal = device.my_bool
    backend = signal._connector.backend
    # The below will work without error
    await signal.set(False)
    # Change the name of write_pv to mock disconnection
    backend.__setattr__("write_pv", "Disconnect")
    with pytest.raises(asyncio.TimeoutError, match=expected):
        await signal.set(True, timeout=0.1)


class BadEnum(StrictEnum):
    A = "Aaa"
    B = "B"
    C = "Ccc"


def test_enum_equality():
    """Check that we are allowed to replace the passed datatype enum from a signal with
    a version generated from the signal with at least all of the same values, but
    possibly more.
    """

    class GeneratedChoices(StrictEnum):
        A = "Aaa"
        B = "B"
        C = "Ccc"

    class ExtendedGeneratedChoices(StrictEnum):
        A = "Aaa"
        B = "B"
        C = "Ccc"
        D = "Ddd"

    for enum_class in (GeneratedChoices, ExtendedGeneratedChoices):
        assert BadEnum.A == enum_class.A
        assert BadEnum.A.value == enum_class.A
        assert BadEnum.A.value == enum_class.A.value
        assert BadEnum(enum_class.A) is BadEnum.A
        assert BadEnum(enum_class.A.value) is BadEnum.A
        assert not BadEnum == enum_class

    # We will always PUT BadEnum by String, and GET GeneratedChoices by index,
    # so shouldn't ever run across this from conversion code, but may occur if
    # casting returned values or passing as enum rather than value.
    with pytest.raises(ValueError):
        BadEnum(ExtendedGeneratedChoices.D)


class EnumNoString(Enum):
    A = "Aaa"


class SubsetEnumWrongChoices(SubsetEnum):
    A = "Aaa"
    B = "B"
    C = "Ccc"


@PARAMETERISE_PROTOCOLS
@pytest.mark.parametrize(
    "typ, suff, errors",
    [
        (
            BadEnum,
            "enum",
            (
                "has choices ('Aaa', 'Bbb', 'Ccc')",
                "but <enum 'BadEnum'>",
                "requested ['Aaa', 'B', 'Ccc'] to be strictly equal",
            ),
        ),
        (
            SubsetEnumWrongChoices,
            "enum",
            (
                "has choices ('Aaa', 'Bbb', 'Ccc')",
                "but <enum 'SubsetEnumWrongChoices'>",
                "requested ['Aaa', 'B', 'Ccc'] to be a subset",
            ),
        ),
        (
            int,
            "str",
            ("with inferred datatype str", "cannot be coerced to int"),
        ),
        (
            str,
            "float",
            ("with inferred datatype float", "cannot be coerced to str"),
        ),
        (
            str,
            "stra",
            ("with inferred datatype Sequence[str]", "cannot be coerced to str"),
        ),
        (
            int,
            "uint8a",
            ("with inferred datatype Array1D[np.uint8]", "cannot be coerced to int"),
        ),
        (
            float,
            "enum",
            ("with inferred datatype str", "cannot be coerced to float"),
        ),
        (
            Array1D[np.int32],
            "float64a",
            (
                "with inferred datatype Array1D[np.float64]",
                "cannot be coerced to Array1D[np.int32]",
            ),
        ),
    ],
)
async def test_backend_wrong_type_errors(ioc, typ, suff, errors, protocol):
    with pytest.raises(TypeError) as cm:
        await _make_backend(ioc, typ, protocol, suff)
    for error in errors:
        assert error in str(cm.value)


@PARAMETERISE_PROTOCOLS
async def test_backend_put_enum_string(ioc, protocol) -> None:
    device = await connect_example_device(ioc, protocol)
    backend = device.enum2._connector.backend
    # Don't do this in production code, but allow on CLI
    await backend.put("Ccc", wait=True)  # type: ignore
    assert ExampleEnum.C == await backend.get_value()


@PARAMETERISE_PROTOCOLS
async def test_backend_enum_which_doesnt_inherit_string(ioc, protocol) -> None:
    with pytest.raises(TypeError):
        await _make_backend(ioc, EnumNoString, protocol, "enum2")


@PARAMETERISE_PROTOCOLS
async def test_backend_get_setpoint(ioc, protocol) -> None:
    device = await connect_example_device(ioc, protocol)
    backend = device.enum2._connector.backend
    await backend.put("Ccc", wait=True)
    assert await backend.get_setpoint() == ExampleEnum.C


def approx_table(datatype: type[Table], table: Table):
    new_table = datatype(**table.model_dump())
    for k, v in new_table:
        if datatype is Table:
            setattr(new_table, k, pytest.approx(v))
        else:
            object.__setattr__(new_table, k, pytest.approx(v))
    return new_table


async def test_pva_table(ioc) -> None:
    protocol: Protocol = "pva"
    # CA can't do tables
    initial = ExampleTable(
        bool=np.array([False, False, True, True], np.bool_),
        int=np.array([1, 8, -9, 32], np.int32),
        float=np.array([1.8, 8.2, -6, 32.9887], np.float64),
        str=["Hello", "World", "Foo", "Bar"],
        enum=[ExampleEnum.A, ExampleEnum.B, ExampleEnum.A, ExampleEnum.C],
    )
    put = ExampleTable(
        bool=np.array([True, False], np.bool_),
        int=np.array([-5, 32], np.int32),
        float=np.array([8.5, -6.97], np.float64),
        str=["Hello", "Bat"],
        enum=[ExampleEnum.C, ExampleEnum.B],
    )
    # Make and connect the backend
    for t, i, p in [(ExampleTable, initial, put), (None, put, initial)]:
        backend = await _make_backend(ioc, t, protocol, "table")
        # Make a monitor queue that will monitor for updates
        q = MonitorQueue(backend)
        try:
            # Check datakey
            dk = await backend.get_datakey("test-source")
            expected_dk = {
                "dtype": "array",
                "shape": [len(i)],
                "source": "test-source",
                "dtype_numpy": [
                    # natively bool fields are uint8, so if we don't provide a Table
                    # subclass to specify bool, that is what we get
                    ("bool", "|b1" if t else "|u1"),
                    ("int", "<i4"),
                    ("float", "<f8"),
                    ("str", "|S40"),
                    ("enum", "|S40"),
                ],
            }
            assert expected_dk == dk
            # Check initial value
            await q.assert_updates(approx_table(t or Table, i))
            # Put to new value and check that
            await backend.put(p, wait=True)
            await q.assert_updates(approx_table(t or Table, p))
        finally:
            q.close()


async def test_pva_ntndarray(ioc):
    protocol = "pva"
    # CA can't do ndarray

    put = np.array([1, 2, 3, 4, 5, 6], dtype=np.int64).reshape((2, 3))
    initial = np.zeros_like(put)

    backend = await _make_backend(ioc, np.ndarray, protocol, "ntndarray")
    # Backdoor into the "raw" data underlying the NDArray in QSrv
    # not supporting direct writes to NDArray at the moment.
    device = await connect_example_device(ioc, protocol)
    raw_data_backend = device.ntndarray_data._connector.backend

    # Make a monitor queue that will monitor for updates
    for i, p in [(initial, put), (put, initial)]:
        with closing(MonitorQueue(backend)) as q:
            assert {
                "source": "test-source",
                "dtype": "array",
                "dtype_numpy": "<i8",
                "shape": [2, 3],
            } == await backend.get_datakey("test-source")
            # Check initial value
            await q.assert_updates(pytest.approx(i))
            await raw_data_backend.put(p.flatten(), wait=True)
            await q.assert_updates(pytest.approx(p))


async def test_writing_to_ndarray_raises_typeerror(ioc):
    # CA can't do ndarray
    backend = await _make_backend(ioc, np.ndarray, "pva", "ntndarray")

    with pytest.raises(TypeError):
        await backend.put(np.zeros((6,), dtype=np.int64), wait=True)


@PARAMETERISE_PROTOCOLS
async def test_non_existent_errors(ioc, protocol):
    with pytest.raises(NotConnected):
        await _make_backend(ioc, str, protocol, "non-existent", timeout=0.1)


def test_make_backend_fails_for_different_transports():
    read_pv = "test"
    write_pv = "pva://test"

    with pytest.raises(TypeError) as err:
        epics_signal_rw(str, read_pv, write_pv)
        assert (
            err.args[0]
            == f"Differing transports: {read_pv} has EpicsTransport.ca,"
            + " {write_pv} has EpicsTransport.pva"
        )


def test_signal_helpers():
    read_write = epics_signal_rw(int, "ReadWrite")
    assert read_write._connector.backend.read_pv == "ReadWrite"
    assert read_write._connector.backend.write_pv == "ReadWrite"

    read_write_rbv_manual = epics_signal_rw(int, "ReadWrite_RBV", "ReadWrite")
    assert read_write_rbv_manual._connector.backend.read_pv == "ReadWrite_RBV"
    assert read_write_rbv_manual._connector.backend.write_pv == "ReadWrite"

    read_write_rbv = epics_signal_rw_rbv(int, "ReadWrite")
    assert read_write_rbv._connector.backend.read_pv == "ReadWrite_RBV"
    assert read_write_rbv._connector.backend.write_pv == "ReadWrite"

    read_write_rbv_suffix = epics_signal_rw_rbv(int, "ReadWrite", read_suffix=":RBV")
    assert read_write_rbv_suffix._connector.backend.read_pv == "ReadWrite:RBV"
    assert read_write_rbv_suffix._connector.backend.write_pv == "ReadWrite"

    read = epics_signal_r(int, "Read")
    assert read._connector.backend.read_pv == "Read"

    write = epics_signal_w(int, "Write")
    assert write._connector.backend.write_pv == "Write"

    execute = epics_signal_x("Execute")
    assert execute._connector.backend.write_pv == "Execute"


@PARAMETERISE_PROTOCOLS
async def test_str_enum_returns_enum(ioc, protocol):
    device = await connect_example_device(ioc, protocol)
    val = await device.enum.get_value()
    assert repr(val) == "<ExampleEnum.B: 'Bbb'>"
    assert val is ExampleEnum.B
    assert val == "Bbb"


@PARAMETERISE_PROTOCOLS
async def test_str_datatype_in_mbbo(ioc, protocol):
    device = await connect_example_device(ioc, protocol)
    sig = device.enum
    backend = sig._connector.backend
    datakey = await backend.get_datakey(sig.source)
    assert datakey["choices"] == ["Aaa", "Bbb", "Ccc"]
    await sig.connect()
    description = await sig.describe()
    assert description[""]["choices"] == ["Aaa", "Bbb", "Ccc"]
    val = await sig.get_value()
    assert val == "Bbb"


@PARAMETERISE_PROTOCOLS
async def test_runtime_enum_returns_str(ioc, protocol):
    pv_name = f"{protocol}://{get_prefix(ioc, protocol)}enum"
    sig = epics_signal_rw(MySubsetEnum, pv_name)

    await sig.connect()
    val = await sig.get_value()
    assert val == "Bbb"


@PARAMETERISE_PROTOCOLS
async def test_signal_returns_units_and_precision(ioc, protocol):
    device = await connect_example_device(ioc, protocol)
    sig = device.my_float
    datakey = (await sig.describe())[""]
    assert datakey["units"] == "mm"
    assert datakey["precision"] == 1


@PARAMETERISE_PROTOCOLS
async def test_signal_not_return_none_units_and_precision(ioc, protocol):
    device = await connect_example_device(ioc, protocol)
    datakey = (await device.my_str.describe())[""]
    assert not hasattr(datakey, "units")
    assert not hasattr(datakey, "precision")


@PARAMETERISE_PROTOCOLS
async def test_signal_returns_limits(ioc, protocol):
    expected_limits = Limits(
        # LOW, HIGH
        warning=LimitsRange(low=5.0, high=96.0),
        # DRVL, DRVH
        control=LimitsRange(low=10.0, high=90.0),
        # LOPR, HOPR
        display=LimitsRange(low=0.0, high=100.0),
        # LOLO, HIHI
        alarm=LimitsRange(low=2.0, high=98.0),
    )

    device = await connect_example_device(ioc, protocol)
    limits = (await device.my_int.describe())[""]["limits"]
    assert limits == expected_limits


@PARAMETERISE_PROTOCOLS
async def test_signal_returns_partial_limits(ioc, protocol):
    expected_limits = Limits(
        # LOLO, HIHI
        alarm=LimitsRange(low=2.0, high=98.0),
        # DRVL, DRVH
        control=LimitsRange(low=10.0, high=90.0),
        # LOPR, HOPR
        display=LimitsRange(low=0.0, high=100.0),
    )
    if protocol == "ca":
        # HSV, LSV not set, but still present for CA
        expected_limits["warning"] = LimitsRange(low=0, high=0)
    device = await connect_example_device(ioc, protocol)
    limits = (await device.partialint.describe())[""]["limits"]
    assert limits == expected_limits


@PARAMETERISE_PROTOCOLS
async def test_signal_returns_warning_and_partial_limits(ioc, protocol):
    expected_limits = Limits(
        # control = display if DRVL, DRVH not set
        control=LimitsRange(low=0.0, high=100.0),
        # LOPR, HOPR
        display=LimitsRange(low=0.0, high=100.0),
        # LOW, HIGH
        warning=LimitsRange(low=2.0, high=98.0),
    )
    if protocol == "ca":
        # HSV, LSV not set, but still present for CA
        expected_limits["alarm"] = LimitsRange(low=0, high=0)
    device = await connect_example_device(ioc, protocol)
    sig = device.lessint
    await sig.connect()
    limits = (await sig.describe())[""]["limits"]
    assert limits == expected_limits


@PARAMETERISE_PROTOCOLS
async def test_signal_not_return_no_limits(ioc, protocol):
    device = await connect_example_device(ioc, protocol)
    datakey = (await device.enum.describe())[""]
    assert not hasattr(datakey, "limits")


@PARAMETERISE_PROTOCOLS
async def test_signals_created_for_prec_0_float_can_use_int(ioc, protocol):
    pv_name = f"{protocol}://{get_prefix(ioc, protocol)}float_prec_0"
    sig = epics_signal_rw(int, pv_name)
    await sig.connect()


@PARAMETERISE_PROTOCOLS
async def test_signals_created_for_not_prec_0_float_cannot_use_int(ioc, protocol):
    pv_name = f"{protocol}://{get_prefix(ioc, protocol)}float_prec_1"
    sig = epics_signal_rw(int, pv_name)
    with pytest.raises(
        TypeError,
        match="float_prec_1 with inferred datatype float" ".* cannot be coerced to int",
    ):
        await sig.connect()


@PARAMETERISE_PROTOCOLS
async def test_bool_works_for_mismatching_enums(ioc, protocol):
    pv_name = f"{protocol}://{get_prefix(ioc, protocol)}bool"
    sig = epics_signal_rw(bool, pv_name, pv_name + "_unnamed")
    await sig.connect()


@pytest.mark.skipif(os.name == "nt", reason="Hangs on windows for unknown reasons")
@PARAMETERISE_PROTOCOLS
async def test_can_read_using_ophyd_async_then_ophyd(ioc, protocol):
    prefix = get_prefix(ioc, protocol)
    oa_read = f"{protocol}://{prefix}float_prec_1"
    ophyd_read = f"{prefix}float_prec_0"

    ophyd_async_sig = epics_signal_rw(float, oa_read)
    await ophyd_async_sig.connect()
    ophyd_signal = EpicsSignal(ophyd_read)
    ophyd_signal.wait_for_connection(timeout=5)

    RE = RunEngine()

    def my_plan():
        yield from bps.rd(ophyd_async_sig)
        yield from bps.rd(ophyd_signal)

    RE(my_plan())


def test_signal_module_emits_deprecation_warning():
    with pytest.deprecated_call():
        import ophyd_async.epics.signal  # noqa: F401


async def test_observe_ticking_signal_with_busy_loop(ioc: IOC):
    sig = SignalR(await ioc.make_backend(int, "ticking"))
    recv = []

    async def watch():
        async for val in observe_value(sig):
            time.sleep(0.3)
            recv.append(val)

    start = time.time()
    with pytest.raises(asyncio.TimeoutError):
        await asyncio.wait_for(watch(), timeout=0.4)
    assert time.time() - start == pytest.approx(0.6, abs=0.1)
    assert len(recv) == 2
    # Don't check values as CA and PVA have different algorithms for
    # dropping updates for slow callbacks<|MERGE_RESOLUTION|>--- conflicted
+++ resolved
@@ -21,11 +21,7 @@
     Array1D,
     NotConnected,
     SignalBackend,
-<<<<<<< HEAD
     SignalR,
-    SignalRW,
-=======
->>>>>>> 077245a7
     StrictEnum,
     SubsetEnum,
     T,
@@ -940,7 +936,7 @@
         import ophyd_async.epics.signal  # noqa: F401
 
 
-async def test_observe_ticking_signal_with_busy_loop(ioc: IOC):
+async def test_observe_ticking_signal_with_busy_loop(ioc: TestingIOC):
     sig = SignalR(await ioc.make_backend(int, "ticking"))
     recv = []
 
