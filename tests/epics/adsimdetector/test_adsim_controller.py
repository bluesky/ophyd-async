import pytest

from ophyd_async.core import DeviceCollector
from ophyd_async.core._detector import DetectorTrigger, TriggerInfo
from ophyd_async.epics import adcore, adsimdetector


@pytest.fixture
async def ad(RE) -> adsimdetector.SimController:
    async with DeviceCollector(mock=True):
        drv = adcore.ADBaseIO("DRIVER:")
        controller = adsimdetector.SimController(drv)

    return controller


async def test_ad_controller(RE, ad: adsimdetector.SimController):
<<<<<<< HEAD
    with patch("ophyd_async.core._signal.wait_for_value", return_value=None):
        await ad.prepare(TriggerInfo(number=1, trigger=DetectorTrigger.internal))
        await ad.arm()
=======
    await ad.arm(num=1)
>>>>>>> 81a6dbbb

    driver = ad.driver
    assert await driver.num_images.get_value() == 1
    assert await driver.image_mode.get_value() == adcore.ImageMode.multiple
    assert await driver.acquire.get_value() is True

    await ad.disarm()

    assert await driver.acquire.get_value() is False<|MERGE_RESOLUTION|>--- conflicted
+++ resolved
@@ -1,3 +1,5 @@
+from unittest.mock import patch
+
 import pytest
 
 from ophyd_async.core import DeviceCollector
@@ -15,13 +17,9 @@
 
 
 async def test_ad_controller(RE, ad: adsimdetector.SimController):
-<<<<<<< HEAD
     with patch("ophyd_async.core._signal.wait_for_value", return_value=None):
         await ad.prepare(TriggerInfo(number=1, trigger=DetectorTrigger.internal))
         await ad.arm()
-=======
-    await ad.arm(num=1)
->>>>>>> 81a6dbbb
 
     driver = ad.driver
     assert await driver.num_images.get_value() == 1
