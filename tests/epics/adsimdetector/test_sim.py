"""Integration tests for a StandardDetector using a ADHDFWriter and SimController."""

import time
from collections import defaultdict
from collections.abc import Callable, Sequence
from pathlib import Path
from typing import cast
from unittest.mock import patch

import bluesky.plan_stubs as bps
import bluesky.preprocessors as bpp
import pytest
from bluesky.run_engine import RunEngine

import ophyd_async.plan_stubs as ops
from ophyd_async.core import (
    AsyncStatus,
    DetectorTrigger,
    StaticFilenameProvider,
    StaticPathProvider,
    TriggerInfo,
    assert_emitted,
    set_mock_value,
)
from ophyd_async.epics import adcore, adsimdetector


@pytest.fixture
def test_adsimdetector(ad_standard_det_factory: Callable) -> adsimdetector.SimDetector:
    return ad_standard_det_factory(adsimdetector.SimController)


@pytest.fixture
def test_adsimdetector_tiff(
    ad_standard_det_factory: Callable,
) -> adsimdetector.SimDetector:
    return ad_standard_det_factory(adsimdetector.SimController, adcore.ADTIFFWriter)


@pytest.fixture
def two_test_adsimdetectors(
    ad_standard_det_factory: Callable,
) -> Sequence[adsimdetector.SimDetector]:
    deta = ad_standard_det_factory(adsimdetector.SimController)
    detb = ad_standard_det_factory(adsimdetector.SimController, number=2)

    return deta, detb


def count_sim(dets: Sequence[adsimdetector.SimDetector], times: int = 1):
    """Test plan to do the equivalent of bp.count for a sim detector."""

    yield from bps.stage_all(*dets)
    yield from bps.open_run()
    for _ in range(times):
        read_values = {}
        for det in dets:
            read_values[det] = yield from bps.rd(det._writer._fileio.num_captured)

        for det in dets:
            yield from bps.trigger(det, wait=False, group="wait_for_trigger")

        yield from bps.sleep(1.0)
        [
            set_mock_value(
                det._writer._fileio.num_captured,
                read_values[det] + 1,
            )
            for det in dets
        ]

        yield from bps.wait(group="wait_for_trigger")
        yield from bps.create()

        for det in dets:
            yield from bps.read(det)

        yield from bps.save()

    yield from bps.close_run()
    yield from bps.unstage_all(*dets)


async def test_two_detectors_fly_different_rate(
    two_test_adsimdetectors: Sequence[adsimdetector.SimDetector], RE: RunEngine
):
    trigger_info = TriggerInfo(
        number_of_triggers=15,
        trigger=DetectorTrigger.internal,
    )
    docs = defaultdict(list)

    def assert_n_stream_datums(
        n: int, start: int | None = None, stop: int | None = None
    ):
        if n == 0:
            assert "stream_datum" not in docs
        else:
            assert len(docs["stream_datum"]) == n
            # check both detectors have the correct start/stop
            for detector_index in {n - 1, n - 2}:
                seq_nums = docs["stream_datum"][detector_index]["seq_nums"]
                assert seq_nums["start"] == start
                assert seq_nums["stop"] == stop

    @bpp.stage_decorator(two_test_adsimdetectors)
    @bpp.run_decorator()
    def fly_plan():
        for det in two_test_adsimdetectors:
            yield from bps.prepare(det, trigger_info, wait=True, group="prepare")
        yield from bps.declare_stream(*two_test_adsimdetectors, name="primary")

        for det in two_test_adsimdetectors:
            yield from bps.trigger(det, wait=False, group="trigger_cleanup")

        # det[0] captures 5 frames, but we do not emit a StreamDatum as det[1] has not
        set_mock_value(two_test_adsimdetectors[0].fileio.num_captured, 5)

        yield from bps.collect(*two_test_adsimdetectors)
        assert_n_stream_datums(0)

        # det[0] captures 10 frames, but we do not emit a StreamDatum as det[1] has not
        set_mock_value(two_test_adsimdetectors[0].fileio.num_captured, 10)
        yield from bps.collect(*two_test_adsimdetectors)
        assert_n_stream_datums(0)

        # det[1] has caught up to first 7 frames, emit streamDatum for seq_num {1,7}
        set_mock_value(two_test_adsimdetectors[1].fileio.num_captured, 7)
        yield from bps.collect(*two_test_adsimdetectors)
        assert_n_stream_datums(2, 1, 8)

        for det in two_test_adsimdetectors:
            set_mock_value(det.fileio.num_captured, 15)

        # emits stream datum for seq_num {8, 15}
        yield from bps.collect(*two_test_adsimdetectors)
        assert_n_stream_datums(4, 8, 16)

        # Trigger has complete as all expected frames written
        yield from bps.wait("trigger_cleanup")

    RE(fly_plan(), lambda name, doc: docs[name].append(doc))
    assert_emitted(
        docs, start=1, descriptor=1, stream_resource=2, stream_datum=4, stop=1
    )


async def test_two_detectors_step(
    two_test_adsimdetectors: list[adsimdetector.SimDetector],
    RE: RunEngine,
):
    names = []
    docs = []
    RE.subscribe(lambda name, _: names.append(name))
    RE.subscribe(lambda _, doc: docs.append(doc))
    [
        set_mock_value(det._writer._fileio.file_path_exists, True)
        for det in two_test_adsimdetectors
    ]

    controller_a = two_test_adsimdetectors[0]._controller
    writer_a = two_test_adsimdetectors[0]._writer
    writer_b = two_test_adsimdetectors[1]._writer
    info_a = writer_a._path_provider(device_name=writer_a._name_provider())
    info_b = writer_b._path_provider(device_name=writer_b._name_provider())
    file_name_a = None
    file_name_b = None

    def plan():
        nonlocal file_name_a, file_name_b
        yield from count_sim(two_test_adsimdetectors, times=1)

        drv = controller_a._driver
        assert False is (yield from bps.rd(drv.acquire))
        assert adcore.ImageMode.multiple == (yield from bps.rd(drv.image_mode))

        hdfb = cast(adcore.NDFileHDFIO, writer_b._fileio)
        assert True is (yield from bps.rd(hdfb.lazy_open))
        assert True is (yield from bps.rd(hdfb.swmr_mode))
        assert 0 == (yield from bps.rd(hdfb.num_capture))
        assert adcore.FileWriteMode.stream == (yield from bps.rd(hdfb.file_write_mode))

        assert (yield from bps.rd(writer_a._fileio.file_path)) == str(
            info_a.directory_path
        )
        file_name_a = yield from bps.rd(writer_a._fileio.file_name)
        assert file_name_a == info_a.filename

        assert (yield from bps.rd(writer_b._fileio.file_path)) == str(
            info_b.directory_path
        )
        file_name_b = yield from bps.rd(writer_b._fileio.file_name)
        assert file_name_b == info_b.filename

    RE(plan())
    assert names == [
        "start",
        "descriptor",
        "stream_resource",
        "stream_datum",
        "stream_resource",
        "stream_datum",
        "event",
        "stop",
    ]

    _, descriptor, sra, sda, srb, sdb, event, _ = docs
    assert descriptor["configuration"]["test_adsim1"]["data"][
        "test_adsim1-drv-acquire_time"
    ] == pytest.approx(0.8)
    assert descriptor["configuration"]["test_adsim2"]["data"][
        "test_adsim2-drv-acquire_time"
    ] == pytest.approx(1.8)
    assert descriptor["data_keys"]["test_adsim1"]["shape"] == [10, 10]
    assert descriptor["data_keys"]["test_adsim2"]["shape"] == [11, 11]
    assert sda["stream_resource"] == sra["uid"]
    assert sdb["stream_resource"] == srb["uid"]
    assert (
        srb["uri"]
        == "file://localhost/"
        + str(info_b.directory_path / info_b.filename).lstrip("/")
        + ".h5"
    )
    assert (
        sra["uri"]
        == "file://localhost/"
        + str(info_a.directory_path / info_a.filename).lstrip("/")
        + ".h5"
    )

    assert event["data"] == {}


@pytest.mark.parametrize("writer_cls", [adcore.ADHDFWriter, adcore.ADTIFFWriter])
async def test_detector_writes_to_file(
    RE: RunEngine,
    ad_standard_det_factory: Callable,
    writer_cls: type[adcore.ADWriter],
    tmp_path: Path,
):
    test_adsimdetector: adsimdetector.SimDetector = ad_standard_det_factory(
        adsimdetector.SimController, writer_cls
    )

    names = []
    docs = []
    RE.subscribe(lambda name, _: names.append(name))
    RE.subscribe(lambda _, doc: docs.append(doc))
    set_mock_value(
        test_adsimdetector._writer._fileio.file_path_exists,
        True,
    )

    RE(count_sim([test_adsimdetector], times=3))

    assert await test_adsimdetector._writer._fileio.file_path.get_value() == str(
        tmp_path
    )

    descriptor_index = names.index("descriptor")

<<<<<<< HEAD
    assert docs[descriptor_index].get("data_keys").get(test_adsimdetector.name).get(
        "shape"
    ) == [
=======
    assert docs[descriptor_index].get("data_keys").get("test_adsim1").get("shape") == [
>>>>>>> 1d444f45
        10,
        10,
    ]
    assert names == [
        "start",
        "descriptor",
        "stream_resource",
        "stream_datum",
        "event",
        "stream_datum",
        "event",
        "stream_datum",
        "event",
        "stop",
    ]


async def test_read_and_describe_detector(
    test_adsimdetector: adsimdetector.SimDetector,
):
    describe = await test_adsimdetector.describe_configuration()
    read = await test_adsimdetector.read_configuration()
    assert describe == {
        "test_adsim1-drv-acquire_time": {
            "source": "mock+ca://SIM1:cam1:AcquireTime_RBV",
            "dtype": "number",
            "dtype_numpy": "<f8",
            "shape": [],
        },
        "test_adsim1-drv-acquire_period": {
            "source": "mock+ca://SIM1:cam1:AcquirePeriod_RBV",
            "dtype": "number",
            "dtype_numpy": "<f8",
            "shape": [],
        },
    }
    assert read == {
        "test_adsim1-drv-acquire_time": {
            "value": 0.8,
            "timestamp": pytest.approx(time.monotonic(), rel=1e-2),
            "alarm_severity": 0,
        },
        "test_adsim1-drv-acquire_period": {
            "value": 1.0,
            "timestamp": pytest.approx(time.monotonic(), rel=1e-2),
            "alarm_severity": 0,
        },
    }


async def test_read_returns_nothing(test_adsimdetector: adsimdetector.SimDetector):
    assert await test_adsimdetector.read() == {}


async def test_trigger_logic():
    """I want this test to check that when StandardDetector.trigger is called:

    1. the detector.controller is armed, and that starts the acquisition so that,
    2. The detector.writer.hdf.num_captured is 1

    Probably the best thing to do here is mock the detector.controller.driver and
    detector.writer.hdf. Then, mock out set_and_wait_for_value in the SimController
    so that, as well as setting detector.controller.driver.acquire to True, it sets
    detector.writer.hdf.num_captured to 1, using set_mock_value
    """
    ...


@pytest.mark.parametrize(
    "driver_name, error_output",
    [
        ("", "config signal must be named before it is passed to the detector"),
        (
            "some-name",
            (
                "config signal some-name-acquire_time must be connected before it is "
                "passed to the detector"
            ),
        ),
    ],
)
def test_detector_with_unnamed_or_disconnected_config_sigs(
    RE,
    static_filename_provider: StaticFilenameProvider,
    tmp_path: Path,
    driver_name,
    error_output,
):
    dp = StaticPathProvider(static_filename_provider, tmp_path)

    some_other_driver = adsimdetector.SimDriverIO("TEST", name=driver_name)

    det = adsimdetector.SimDetector(
        "FOO:",
        dp,
        name="foo",
    )

    det._config_sigs = [some_other_driver.acquire_time, det.drv.acquire]

    def my_plan():
        yield from ops.ensure_connected(det, mock=True)
        assert det.drv.acquire.name == "foo-drv-acquire"
        assert some_other_driver.acquire_time.name == (
            driver_name + "-acquire_time" if driver_name else ""
        )

        yield from count_sim([det], times=1)

    with pytest.raises(Exception) as exc:
        RE(my_plan())

    assert isinstance(exc.value.args[0], AsyncStatus)
    assert str(exc.value.args[0].exception()) == error_output

    # Need to unstage to properly kill tasks
    RE(bps.unstage(det, wait=True))


async def test_ad_sim_controller(test_adsimdetector: adsimdetector.SimDetector):
    ad = test_adsimdetector._controller
    with patch("ophyd_async.core._signal.wait_for_value", return_value=None):
        await ad.prepare(
            TriggerInfo(number_of_triggers=1, trigger=DetectorTrigger.internal)
        )
        await ad.arm()
        await ad.wait_for_idle()

    driver = ad._driver
    assert await driver.num_images.get_value() == 1
    assert await driver.image_mode.get_value() == adcore.ImageMode.multiple
    assert await driver.acquire.get_value() is True

    await ad.disarm()

    assert await driver.acquire.get_value() is False<|MERGE_RESOLUTION|>--- conflicted
+++ resolved
@@ -259,13 +259,9 @@
 
     descriptor_index = names.index("descriptor")
 
-<<<<<<< HEAD
     assert docs[descriptor_index].get("data_keys").get(test_adsimdetector.name).get(
         "shape"
     ) == [
-=======
-    assert docs[descriptor_index].get("data_keys").get("test_adsim1").get("shape") == [
->>>>>>> 1d444f45
         10,
         10,
     ]
