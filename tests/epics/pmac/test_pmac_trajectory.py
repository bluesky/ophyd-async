--- conflicted
+++ resolved
@@ -81,80 +81,6 @@
             5.2625,
         ]
     )
-    assert await pmacIO.trajectory.velocities[7].get_value() == pytest.approx(
-        [
-            0.5,
-            0.5,
-            0.5,
-            0.5,
-            0.5,
-            0.5,
-            0.5,
-            0.5,
-            0.5,
-            0.5,
-            0.5,
-            0.5,
-            0.5,
-            0.5,
-            0.5,
-            0.5,
-            0.5,
-            0.5,
-            0.5,
-            0.0,
-        ]
-    )
-
-    assert await pmacIO.trajectory.time_array.get_value() == pytest.approx(
-        [
-            50000,
-            500000,
-            500000,
-            500000,
-            500000,
-            500000,
-            500000,
-            500000,
-            500000,
-            500000,
-            500000,
-            500000,
-            500000,
-            500000,
-            500000,
-            500000,
-            500000,
-            500000,
-            500000,
-            50000,
-        ]
-    )
-
-    assert await pmacIO.trajectory.user_array.get_value() == pytest.approx(
-        [
-            1,
-            1,
-            1,
-            1,
-            1,
-            1,
-            1,
-            1,
-            1,
-            1,
-            1,
-            1,
-            1,
-            1,
-            1,
-            1,
-            1,
-            1,
-            8,
-        ]
-    )
-<<<<<<< HEAD
     assert pmac_trajectory.scantime == 4400000
 
 
@@ -232,7 +158,79 @@
         {"wait": True},
     )
     assert coord_mock_calls[3] == call.defer_moves.put(False, wait=True)
-=======
+    assert await pmacIO.trajectory.velocities[7].get_value() == pytest.approx(
+        [
+            0.5,
+            0.5,
+            0.5,
+            0.5,
+            0.5,
+            0.5,
+            0.5,
+            0.5,
+            0.5,
+            0.5,
+            0.5,
+            0.5,
+            0.5,
+            0.5,
+            0.5,
+            0.5,
+            0.5,
+            0.5,
+            0.5,
+            0.0,
+        ]
+    )
+
+    assert await pmacIO.trajectory.time_array.get_value() == pytest.approx(
+        [
+            50000,
+            500000,
+            500000,
+            500000,
+            500000,
+            500000,
+            500000,
+            500000,
+            500000,
+            500000,
+            500000,
+            500000,
+            500000,
+            500000,
+            500000,
+            500000,
+            500000,
+            500000,
+            500000,
+            50000,
+        ]
+    )
+
+    assert await pmacIO.trajectory.user_array.get_value() == pytest.approx(
+        [
+            1,
+            1,
+            1,
+            1,
+            1,
+            1,
+            1,
+            1,
+            1,
+            1,
+            1,
+            1,
+            1,
+            1,
+            1,
+            1,
+            1,
+            1,
+            8,
+        ]
+    )
 
     await pmac_trajectory.kickoff()
 
@@ -256,5 +254,4 @@
     pmac_trajectory = PmacTrajectoryTriggerLogic(pmacIO)
     assert await pmac_trajectory.pmac.trajectory.abort_profile.get_value() is not True
     await pmac_trajectory.stop()
-    assert await pmac_trajectory.pmac.trajectory.abort_profile.get_value() is True
->>>>>>> bd63a6f9
+    assert await pmac_trajectory.pmac.trajectory.abort_profile.get_value() is True