import xml.etree.ElementTree as ET
from unittest.mock import patch

import pytest

from ophyd_async.core import (
    DatasetDescriber,
    PathProvider,
    StandardDetector,
    StaticPathProvider,
    init_devices,
)
from ophyd_async.epics import adaravis, adcore, adkinetix, adpilatus, advimba
from ophyd_async.epics.adpilatus import PilatusReadoutTime
from ophyd_async.epics.core import epics_signal_r
from ophyd_async.plan_stubs import setup_ndattributes, setup_ndstats_sum
from ophyd_async.testing import callback_on_mock_put, set_mock_value


class DummyDatasetDescriber(DatasetDescriber):
    async def np_datatype(self) -> str:
        return "<u2"

    async def shape(self) -> tuple[int, int]:
        return (10, 10)


@pytest.fixture
async def hdf_writer(
    RE, static_path_provider: StaticPathProvider
) -> adcore.ADHDFWriter:
    async with init_devices(mock=True):
        hdf = adcore.NDFileHDFIO("HDF:")

    writer = adcore.ADHDFWriter(
        hdf,
        static_path_provider,
        lambda: "test",
        DummyDatasetDescriber(),
        {},
    )

    def on_set_file_path_callback(value: str, wait: bool = True):
        """Mock a successful directory & file creation"""
        set_mock_value(writer.fileio.file_path_exists, True)
        set_mock_value(
            writer.fileio.full_file_name,
            f"{value}/{static_path_provider._filename_provider()}{writer._file_extension}",
        )

    callback_on_mock_put(writer.fileio.file_path, on_set_file_path_callback)

    return writer


@pytest.fixture
async def tiff_writer(
    RE, static_path_provider: StaticPathProvider
) -> adcore.ADTIFFWriter:
    async with init_devices(mock=True):
        tiff = adcore.NDFileIO("TIFF:")

    writer = adcore.ADTIFFWriter(
        tiff, static_path_provider, lambda: "test", DummyDatasetDescriber(), {}
    )

    def on_set_file_path_callback(value: str, wait: bool = True):
        """Mock a successful directory & file creation"""
        set_mock_value(writer.fileio.file_path_exists, True)
        set_mock_value(
            writer.fileio.full_file_name,
            f"{value}/{static_path_provider._filename_provider()}{writer._file_extension}",
        )

    callback_on_mock_put(writer.fileio.file_path, on_set_file_path_callback)

    return writer


@pytest.fixture
async def hdf_writer_with_stats(
    RE, static_path_provider: StaticPathProvider
) -> adcore.ADHDFWriter:
    async with init_devices(mock=True):
        hdf = adcore.NDFileHDFIO("HDF:")
        stats = adcore.NDPluginStatsIO("FOO:")

    # Set number of frames per chunk to something reasonable
    set_mock_value(hdf.num_frames_chunks, 2)

    writer = adcore.ADHDFWriter(
        hdf,
        static_path_provider,
        lambda: "test",
        DummyDatasetDescriber(),
        {"stats": stats},
    )

    def on_set_file_path_callback(value: str, wait: bool = True):
        """Mock a successful directory & file creation"""
        set_mock_value(writer.fileio.file_path_exists, True)
        set_mock_value(
            writer.fileio.full_file_name,
            f"{value}/{static_path_provider._filename_provider()}{writer._file_extension}",
        )

    callback_on_mock_put(writer.fileio.file_path, on_set_file_path_callback)

    return writer


@pytest.fixture
async def detectors(
    static_path_provider: PathProvider,
) -> list[StandardDetector]:
    detectors = []
    async with init_devices(mock=True):
        detectors.append(advimba.VimbaDetector("VIMBA:", static_path_provider))
        detectors.append(adkinetix.KinetixDetector("KINETIX:", static_path_provider))
        detectors.append(
            adpilatus.PilatusDetector(
                "PILATUS:", static_path_provider, PilatusReadoutTime.PILATUS3
            )
        )
        detectors.append(adaravis.AravisDetector("ADARAVIS:", static_path_provider))
    return detectors


async def test_hdf_writer_file_not_found(hdf_writer: adcore.ADHDFWriter):
    callback_on_mock_put(hdf_writer.fileio.file_path, lambda value, wait: None)
    with pytest.raises(
        FileNotFoundError, match=r"File path .* for file plugin does not exist"
    ):
        await hdf_writer.open()


async def test_hdf_writer_collect_stream_docs(hdf_writer: adcore.ADHDFWriter):
<<<<<<< HEAD
    assert hdf_writer._file is None
    _ = await hdf_writer.open(exposures_per_event=1)
=======
    assert hdf_writer._composer is None

>>>>>>> 0aa9e5a0
    [item async for item in hdf_writer.collect_stream_docs(1)]
    assert hdf_writer._composer


async def test_tiff_writer_collect_stream_docs(tiff_writer: adcore.ADTIFFWriter):
    assert tiff_writer._emitted_resource is None
    _ = await tiff_writer.open(exposures_per_event=1)
    [item async for item in tiff_writer.collect_stream_docs(1)]
    assert tiff_writer._emitted_resource


async def test_stats_describe_when_plugin_configured(
    hdf_writer_with_stats: adcore.ADHDFWriter,
):
    assert hdf_writer_with_stats._composer is None
    set_mock_value(hdf_writer_with_stats.fileio.file_path_exists, True)
    assert hdf_writer_with_stats._plugins is not None
    set_mock_value(
        hdf_writer_with_stats._plugins["stats"].nd_attributes_file,
        """<?xml version='1.0' encoding='utf-8'?>
<Attributes>
    <Attribute
        name="mydetector-sum"
        type="PARAM"
        source="TOTAL" addr="0"
        datatype="DOUBLE"
        description="Sum of each detector frame" />
    <Attribute
        name="mydetector-Temperature"
        type="EPICS_PV"
        source="LINKAM:TEMP"
        dbrtype="DBR_FLOAT"/>
</Attributes>
""",
    )
    with patch("ophyd_async.core._signal.wait_for_value", return_value=None):
        descriptor = await hdf_writer_with_stats.open()

    assert descriptor == {
        "test": {
            "source": "mock+ca://HDF:FullFileName_RBV",
            "shape": [1, 10, 10],
            "dtype": "array",
            "dtype_numpy": "<u2",
            "external": "STREAM:",
        },
        "mydetector-sum": {
            "source": "mock+ca://HDF:FullFileName_RBV",
            "shape": [
                1,
            ],
            "dtype": "number",
            "dtype_numpy": "<f8",
            "external": "STREAM:",
        },
        "mydetector-Temperature": {
            "dtype": "number",
            "dtype_numpy": "<f4",
            "external": "STREAM:",
            "shape": [
                1,
            ],
            "source": "mock+ca://HDF:FullFileName_RBV",
        },
    }
    await hdf_writer_with_stats.close()


async def test_stats_describe_raises_error_with_dbr_native(
    hdf_writer_with_stats: adcore.ADHDFWriter,
):
    assert hdf_writer_with_stats._composer is None
    set_mock_value(hdf_writer_with_stats.fileio.file_path_exists, True)
    assert hdf_writer_with_stats._plugins is not None
    set_mock_value(
        hdf_writer_with_stats._plugins["stats"].nd_attributes_file,
        """<?xml version='1.0' encoding='utf-8'?>
<Attributes>
    <Attribute
        name="mydetector-Temperature"
        type="EPICS_PV"
        source="LINKAM:TEMP"
        dbrtype="DBR_NATIVE"/>
</Attributes>
""",
    )
    with pytest.raises(ValueError) as e:
        with patch("ophyd_async.core._signal.wait_for_value", return_value=None):
            await hdf_writer_with_stats.open()
    await hdf_writer_with_stats.close()
    assert str(e.value) == "Don't support DBR_NATIVE yet"


async def test_stats_describe_when_plugin_configured_in_memory(RE, detectors):
    for detector in detectors:
        await detector.connect(mock=True)
        detector.set_name(type(detector).__name__)
        RE(setup_ndstats_sum(detector))
        xml = await detector.fileio.nd_attributes_file.get_value()
        root = ET.fromstring(xml)
        for element in root:
            assert str(element.tag) == "Attribute"
            assert element.attrib == {
                "name": f"{detector.name}-sum",
                "type": "PARAM",
                "source": "NDPluginStatsTotal",
                "addr": "0",
                "datatype": "DOUBLE",
                "description": "Sum of the array",
            }


async def test_nd_attributes_plan_stub(RE, detectors):
    for detector in detectors:
        await detector.connect(mock=True)
        detector.set_name(type(detector).__name__)
        param = adcore.NDAttributeParam(
            name=f"{detector.name}-sum",
            param="sum",
            datatype=adcore.NDAttributeDataType.DOUBLE,
            description=f"Sum of {detector.name} frame",
        )
        pv = adcore.NDAttributePv(
            name="Temperature",
            signal=epics_signal_r(str, "LINKAM:TEMP"),
            description="The sample temperature",
            dbrtype=adcore.NDAttributePvDbrType.DBR_FLOAT,
        )
        RE(setup_ndattributes(detector.fileio, [pv, param]))
        text = await detector.fileio.nd_attributes_file.get_value()
        xml = ET.fromstring(text)
        assert xml[0].tag == "Attribute"
        assert xml[0].attrib == {
            "name": "Temperature",
            "type": "EPICS_PV",
            "source": "LINKAM:TEMP",
            "dbrtype": "DBR_FLOAT",
            "description": "The sample temperature",
        }

        assert xml[1].tag == "Attribute"
        assert xml[1].attrib == {
            "name": f"{detector.name}-sum",
            "type": "PARAM",
            "source": "sum",
            "addr": "0",
            "datatype": "DOUBLE",
            "description": f"Sum of {detector.name} frame",
        }


async def test_nd_attributes_plan_stub_gives_correct_error(RE, detectors):
    invalidObjects = [0.1, "string", 1, True, False]
    for detector in detectors:
        await detector.connect(mock=True)
        with pytest.raises(ValueError) as e:
            RE(setup_ndattributes(detector.fileio, invalidObjects))
        assert (
            str(e.value)
            == f"Invalid type for ndattributes: {type(invalidObjects[0])}. "
            + "Expected NDAttributePv or NDAttributeParam."
        )<|MERGE_RESOLUTION|>--- conflicted
+++ resolved
@@ -135,13 +135,8 @@
 
 
 async def test_hdf_writer_collect_stream_docs(hdf_writer: adcore.ADHDFWriter):
-<<<<<<< HEAD
-    assert hdf_writer._file is None
+    assert hdf_writer._composer is None
     _ = await hdf_writer.open(exposures_per_event=1)
-=======
-    assert hdf_writer._composer is None
-
->>>>>>> 0aa9e5a0
     [item async for item in hdf_writer.collect_stream_docs(1)]
     assert hdf_writer._composer
 
