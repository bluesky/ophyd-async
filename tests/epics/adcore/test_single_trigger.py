import bluesky.plan_stubs as bps
import bluesky.plans as bp
import pytest
from bluesky.run_engine import RunEngine

import ophyd_async.plan_stubs as ops
from ophyd_async.core import DeviceCollector
from ophyd_async.epics import adcore


@pytest.fixture
async def single_trigger_det_with_stats():
    async with DeviceCollector(mock=True):
        stats = adcore.NDPluginStatsIO("PREFIX:STATS", name="stats")
        det = adcore.SingleTriggerDetector(
            drv=adcore.ADBaseIO("PREFIX:DRV"),
            plugins={"stats": stats},
            read_uncached=[stats.unique_id],
            name="det",
        )

    # Set non-default values to check they are set back
    # These are using set_mock_value to simulate the backend IOC being setup
    # in a particular way, rather than values being set by the Ophyd signals
    return det


async def test_single_trigger_det(
    single_trigger_det_with_stats: adcore.SingleTriggerDetector,
    RE: RunEngine,
):
    names = []
    docs = []
    RE.subscribe(lambda name, _: names.append(name))
    RE.subscribe(lambda _, doc: docs.append(doc))

    def plan():
        yield from ops.ensure_connected(single_trigger_det_with_stats, mock=True)
        yield from bps.abs_set(single_trigger_det_with_stats.drv.acquire_time, 0.5)
        yield from bps.abs_set(single_trigger_det_with_stats.drv.array_counter, 1)
        yield from bps.abs_set(
<<<<<<< HEAD
            single_trigger_det_with_stats.drv.image_mode, adcore.ImageMode.continuous
=======
            single_trigger_det.drv.image_mode, adcore.ImageMode.CONTINUOUS
>>>>>>> 1d05222a
        )
        # set_mock_value(stats.unique_id, 3)
        yield from bp.count([single_trigger_det_with_stats])

    RE(plan())

    drv = single_trigger_det_with_stats.drv
    assert 1 == await drv.acquire.get_value()
    assert adcore.ImageMode.SINGLE == await drv.image_mode.get_value()
    assert True is await drv.wait_for_plugins.get_value()

    assert names == ["start", "descriptor", "event", "stop"]
    _, descriptor, event, _ = docs
    print(descriptor)
    print(event)
    assert descriptor["configuration"]["det"]["data"]["det-drv-acquire_time"] == 0.5
    assert event["data"]["det-drv-array_counter"] == 1
    assert event["data"]["det-stats-unique_id"] == 0<|MERGE_RESOLUTION|>--- conflicted
+++ resolved
@@ -39,11 +39,7 @@
         yield from bps.abs_set(single_trigger_det_with_stats.drv.acquire_time, 0.5)
         yield from bps.abs_set(single_trigger_det_with_stats.drv.array_counter, 1)
         yield from bps.abs_set(
-<<<<<<< HEAD
-            single_trigger_det_with_stats.drv.image_mode, adcore.ImageMode.continuous
-=======
-            single_trigger_det.drv.image_mode, adcore.ImageMode.CONTINUOUS
->>>>>>> 1d05222a
+            single_trigger_det_with_stats.drv.image_mode, adcore.ImageMode.CONTINUOUS
         )
         # set_mock_value(stats.unique_id, 3)
         yield from bp.count([single_trigger_det_with_stats])
