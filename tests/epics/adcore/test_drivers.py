import asyncio
from unittest.mock import patch

import pytest

from ophyd_async.core import (
<<<<<<< HEAD
    DeviceCollector,
=======
    DetectorController,
    init_devices,
>>>>>>> c781e276
)
from ophyd_async.epics import adcore
from ophyd_async.testing import get_mock_put, set_mock_value

TEST_DEADTIME = 0.1


@pytest.fixture
def driver(RE) -> adcore.ADBaseIO:
    with init_devices(mock=True):
        driver = adcore.ADBaseIO("DRV:", name="drv")
    return driver


@pytest.fixture
async def controller(RE, driver: adcore.ADBaseIO) -> adcore.ADBaseController:
    controller = adcore.ADBaseController(driver)
    controller.get_deadtime = lambda exposure: TEST_DEADTIME
    return controller


async def test_set_exposure_time_and_acquire_period_if_supplied_is_a_noop_if_no_exposure_supplied(  # noqa: E501
    controller: adcore.ADBaseController,
    driver: adcore.ADBaseIO,
):
    put_exposure = get_mock_put(driver.acquire_time)
    put_acquire_period = get_mock_put(driver.acquire_period)
    await controller.set_exposure_time_and_acquire_period_if_supplied(None)

    put_exposure.assert_not_called()
    put_acquire_period.assert_not_called()


@pytest.mark.parametrize(
    "exposure,expected_exposure,expected_acquire_period",
    [
        (0.0, 0.0, 0.1),
        (1.0, 1.0, 1.1),
        (1.5, 1.5, 1.6),
    ],
)
async def test_set_exposure_time_and_acquire_period_if_supplied_uses_deadtime(
    controller: adcore.ADBaseController,
    exposure: float,
    expected_exposure: float,
    expected_acquire_period: float,
):
    await controller.set_exposure_time_and_acquire_period_if_supplied(exposure)
    actual_exposure = await controller._driver.acquire_time.get_value()
    actual_acquire_period = await controller._driver.acquire_period.get_value()
    assert expected_exposure == actual_exposure
    assert expected_acquire_period == actual_acquire_period


async def test_start_acquiring_driver_and_ensure_status_flags_immediate_failure(
    controller: adcore.ADBaseController,
):
    set_mock_value(controller._driver.detector_state, adcore.DetectorState.ERROR)
    acquiring = await controller.start_acquiring_driver_and_ensure_status()
    with pytest.raises(ValueError):
        await acquiring


@patch("ophyd_async.core._detector.DEFAULT_TIMEOUT", 0.2)
async def test_start_acquiring_driver_and_ensure_status_fails_after_some_time(
    controller: adcore.ADBaseController,
):
    """This test ensures a failing status is captured halfway through acquisition.

    Real world application; it takes some time to start acquiring, and during that time
    the detector gets itself into a bad state.
    """
    set_mock_value(controller._driver.detector_state, adcore.DetectorState.IDLE)

    async def wait_then_fail():
        await asyncio.sleep(0)
        set_mock_value(
            controller._driver.detector_state, adcore.DetectorState.DISCONNECTED
        )

    await wait_then_fail()

    controller.frame_timeout = 0.1

    acquiring = await controller.start_acquiring_driver_and_ensure_status()

    with pytest.raises(
        ValueError, match="Final detector state Disconnected not in valid end states:"
    ):
        await acquiring<|MERGE_RESOLUTION|>--- conflicted
+++ resolved
@@ -4,12 +4,7 @@
 import pytest
 
 from ophyd_async.core import (
-<<<<<<< HEAD
-    DeviceCollector,
-=======
-    DetectorController,
     init_devices,
->>>>>>> c781e276
 )
 from ophyd_async.epics import adcore
 from ophyd_async.testing import get_mock_put, set_mock_value
