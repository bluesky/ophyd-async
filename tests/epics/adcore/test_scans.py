import asyncio
from pathlib import Path
from typing import Any
from unittest.mock import AsyncMock, patch

import bluesky.plan_stubs as bps
import bluesky.plans as bp
import pytest
from bluesky.run_engine import RunEngine

from ophyd_async.core import (
    AsyncStatus,
    DetectorController,
    DetectorTrigger,
    DeviceCollector,
    FlyerController,
    StandardDetector,
    StandardFlyer,
    TriggerInfo,
)
<<<<<<< HEAD
from ophyd_async.epics import adcore
=======
from ophyd_async.epics import adcore, adsimdetector
from ophyd_async.testing import set_mock_value
>>>>>>> f7126df5


class DummyTriggerLogic(FlyerController[int]):
    def __init__(self): ...

    async def prepare(self, value: int):
        return value

    async def kickoff(self): ...

    async def complete(self): ...

    async def stop(self): ...


class DummyController(DetectorController):
    def __init__(self) -> None: ...
    async def prepare(self, trigger_info: TriggerInfo):
        return AsyncStatus(asyncio.sleep(0.01))

    async def arm(self):
        self._arm_status = AsyncStatus(asyncio.sleep(0.01))

    async def wait_for_idle(self):
        await self._arm_status

    async def disarm(self): ...

    def get_deadtime(self, exposure: float | None) -> float:
        return 0.002


@pytest.fixture
def controller(RE) -> adcore.ADBaseController:
    with DeviceCollector(mock=True):
        drv = adcore.ADBaseIO("DRV")

    return adcore.ADBaseController(drv)


@pytest.fixture
def writer(RE, static_path_provider, tmp_path: Path) -> adcore.ADHDFWriter:
    with DeviceCollector(mock=True):
        hdf = adcore.NDFileHDFIO("HDF")

    return adcore.ADHDFWriter(
        hdf,
        static_path_provider,
        lambda: "test",
        AsyncMock(),
        {},
    )


@patch("ophyd_async.core._detector.DEFAULT_TIMEOUT", 0.1)
async def test_hdf_writer_fails_on_timeout_with_stepscan(
    RE: RunEngine,
    writer: adcore.ADHDFWriter,
    controller: adcore.ADBaseController,
):
    set_mock_value(writer._fileio.file_path_exists, True)
    detector: StandardDetector[Any, Any] = StandardDetector(
        controller, writer, name="detector"
    )

    with pytest.raises(Exception) as exc:
        RE(bp.count([detector]))

    assert isinstance(exc.value.__cause__, asyncio.TimeoutError)


@patch("ophyd_async.core._detector.DEFAULT_TIMEOUT", 0.1)
def test_hdf_writer_fails_on_timeout_with_flyscan(
    RE: RunEngine, writer: adcore.ADHDFWriter
):
    controller = DummyController()
    set_mock_value(writer._fileio.file_path_exists, True)

    detector: StandardDetector[Any, Any] = StandardDetector(controller, writer)
    trigger_logic = DummyTriggerLogic()

    flyer = StandardFlyer(trigger_logic, name="flyer")
    trigger_info = TriggerInfo(
        number_of_triggers=1,
        trigger=DetectorTrigger.CONSTANT_GATE,
        deadtime=2,
        livetime=2,
    )

    def flying_plan():
        """NOTE: the following is a workaround to ensure tests always pass.
        See https://github.com/bluesky/bluesky/issues/1630 for more details.
        """
        yield from bps.stage_all(detector, flyer)
        try:
            # Prepare the flyer first to get the trigger info for the detectors
            yield from bps.prepare(flyer, 1, wait=True)
            # prepare detector second.
            yield from bps.prepare(detector, trigger_info, wait=True)
            yield from bps.open_run()
            yield from bps.kickoff(flyer)
            yield from bps.kickoff(detector)
            yield from bps.complete(flyer, wait=True)
            yield from bps.complete(detector, wait=True)
            yield from bps.close_run()
        finally:
            yield from bps.unstage_all(detector, flyer)

    with pytest.raises(Exception) as exc:
        RE(flying_plan())

    assert isinstance(exc.value.__cause__, asyncio.TimeoutError)<|MERGE_RESOLUTION|>--- conflicted
+++ resolved
@@ -18,12 +18,8 @@
     StandardFlyer,
     TriggerInfo,
 )
-<<<<<<< HEAD
-from ophyd_async.epics import adcore
-=======
 from ophyd_async.epics import adcore, adsimdetector
 from ophyd_async.testing import set_mock_value
->>>>>>> f7126df5
 
 
 class DummyTriggerLogic(FlyerController[int]):
