import os
from collections.abc import Callable

import pytest
from bluesky.run_engine import RunEngine

<<<<<<< HEAD
from ophyd_async.core import DeviceCollector, callback_on_mock_put, set_mock_value
from ophyd_async.epics import adcore
=======
from ophyd_async.core import (
    DeviceCollector,
    StandardDetector,
)
from ophyd_async.testing import callback_on_mock_put, set_mock_value
>>>>>>> f7126df5


@pytest.fixture
def ad_standard_det_factory(
    RE: RunEngine,
    static_path_provider,
) -> Callable[
    [type[adcore.ADBaseController], type[adcore.ADWriter], int], adcore.AreaDetector
]:
    def generate_ad_standard_det(
        controller_cls: type[adcore.ADBaseController],
        writer_cls: type[adcore.ADWriter] = adcore.ADHDFWriter,
        number=1,
    ) -> adcore.AreaDetector:
        # Dynamically generate a name based on the class of controller
        detector_name = controller_cls.__name__
        if detector_name.endswith("Controller"):
            detector_name = detector_name[: -len("Controller")]

        with DeviceCollector(mock=True):
            prefix = f"{detector_name.upper()}{number}:"
            name = f"test_ad{detector_name.lower()}{number}"

            controller, driver = controller_cls.controller_and_drv(
                prefix + "cam1:", name=name
            )

            writer, fileio = writer_cls.writer_and_io(
                prefix,
                static_path_provider,
                lambda: name,
                adcore.ADBaseDatasetDescriber(driver),
            )

            test_adstandard_det = adcore.AreaDetector[controller_cls, writer_cls](
                driver,
                controller,
                fileio,
                writer,
                name=name,
            )

        def on_set_file_path_callback(value: str, wait: bool = True):
            if os.path.exists(value):
                set_mock_value(
                    test_adstandard_det._writer._fileio.file_path_exists, True
                )
                set_mock_value(
                    test_adstandard_det._writer._fileio.full_file_name,
                    f"{value}/{static_path_provider._filename_provider(device_name=test_adstandard_det.name)}{test_adstandard_det._writer._file_extension}",
                )

        callback_on_mock_put(
            test_adstandard_det._writer._fileio.file_path, on_set_file_path_callback
        )

        # Set some sensible defaults to mimic a real detector setup
        set_mock_value(test_adstandard_det.drv.acquire_time, (number - 0.2))
        set_mock_value(test_adstandard_det.drv.acquire_period, float(number))
        set_mock_value(test_adstandard_det._writer._fileio.capture, True)

        # Set number of frames per chunk and frame dimensions to something reasonable
        set_mock_value(test_adstandard_det.drv.array_size_x, (9 + number))
        set_mock_value(test_adstandard_det.drv.array_size_y, (9 + number))

        if isinstance(test_adstandard_det.fileio, adcore.NDFileHDFIO):
            set_mock_value(test_adstandard_det.fileio.num_frames_chunks, 1)

        return test_adstandard_det

    return generate_ad_standard_det<|MERGE_RESOLUTION|>--- conflicted
+++ resolved
@@ -4,16 +4,9 @@
 import pytest
 from bluesky.run_engine import RunEngine
 
-<<<<<<< HEAD
-from ophyd_async.core import DeviceCollector, callback_on_mock_put, set_mock_value
+from ophyd_async.core import DeviceCollector
 from ophyd_async.epics import adcore
-=======
-from ophyd_async.core import (
-    DeviceCollector,
-    StandardDetector,
-)
 from ophyd_async.testing import callback_on_mock_put, set_mock_value
->>>>>>> f7126df5
 
 
 @pytest.fixture
