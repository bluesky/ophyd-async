--- conflicted
+++ resolved
@@ -101,13 +101,9 @@
 
 
 async def test_can_collect(
-<<<<<<< HEAD
-    adaravis: AravisDetector,
-    static_directory_provider: DirectoryProvider,
-    count_scan_trigger_info: TriggerInfo,
-=======
-    adaravis: AravisDetector, static_path_provider: PathProvider
->>>>>>> 8a9b9ac9
+
+    adaravis: AravisDetector, static_path_provider: PathProvider,
+    count_scan_trigger_info: TriggerInfo
 ):
     path_info = static_path_provider()
     full_file_name = path_info.root / path_info.resource_dir / "foo.h5"
