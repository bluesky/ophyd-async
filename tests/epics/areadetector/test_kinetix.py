--- conflicted
+++ resolved
@@ -83,13 +83,9 @@
 
 
 async def test_can_collect(
-<<<<<<< HEAD
-    adkinetix: KinetixDetector,
-    static_directory_provider: DirectoryProvider,
-    count_scan_trigger_info: TriggerInfo,
-=======
-    adkinetix: KinetixDetector, static_path_provider: StaticPathProvider
->>>>>>> 8a9b9ac9
+
+adkinetix: KinetixDetector, static_path_provider: StaticPathProvider,
+    count_scan_trigger_info: TriggerInfo
 ):
     path_info = static_path_provider()
     full_file_name = path_info.root / path_info.resource_dir / "foo.h5"
