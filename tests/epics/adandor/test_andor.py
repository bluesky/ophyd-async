--- conflicted
+++ resolved
@@ -5,7 +5,6 @@
     TriggerInfo,
 )
 from ophyd_async.epics import adandor
-
 
 @pytest.fixture
 def test_adandor(ad_standard_det_factory) -> adandor.Andor2Detector:
@@ -21,20 +20,6 @@
 
 
 async def test_unsupported_trigger_excepts(test_adandor: adandor.Andor2Detector):
-<<<<<<< HEAD
-    with pytest.raises(
-        ValueError,
-        # str(EnumClass.value) handling changed in Python 3.11
-        match=("Andor2Controller only supports the following trigger types: .* but"),
-    ):
-        await test_adandor.prepare(
-            TriggerInfo(
-                number_of_triggers=0,
-                trigger=DetectorTrigger.VARIABLE_GATE,
-                deadtime=1.1,
-                livetime=1,
-                frame_timeout=3,
-=======
     with patch(
         "ophyd_async.epics.adcore._hdf_writer.ADHDFWriter.open", new_callable=AsyncMock
     ) as mock_open:
@@ -53,6 +38,5 @@
                     livetime=1,
                     exposure_timeout=3,
                 )
->>>>>>> d94e3a1c
             )
         )