--- conflicted
+++ resolved
@@ -9,9 +9,6 @@
 from dataclasses import dataclass
 from enum import Enum
 from pathlib import Path
-<<<<<<< HEAD
-from typing import Any, Dict, Literal, Optional, Sequence, Tuple, Type, TypedDict
-=======
 from types import GenericAlias
 from typing import (
     Any,
@@ -24,7 +21,6 @@
     Type,
     TypedDict,
 )
->>>>>>> b59d1e21
 from unittest.mock import ANY
 
 import numpy as np
@@ -270,32 +266,13 @@
 
 
 @pytest.mark.parametrize(
-<<<<<<< HEAD
-    "datatype, suffix, initial_value, put_value",
-    [
-        (int, "int", 42, 43),
-        (float, "float", 3.141, 43.5),
-        (str, "str", "hello", "goodbye"),
-        (MyEnum, "enum", MyEnum.b, MyEnum.c),
-        (npt.NDArray[np.int8], "int8a", [-128, 127], [-8, 3, 44]),
-        (npt.NDArray[np.uint8], "uint8a", [0, 255], [218]),
-        (npt.NDArray[np.int16], "int16a", [-32768, 32767], [-855]),
-        (npt.NDArray[np.uint16], "uint16a", [0, 65535], [5666]),
-        (npt.NDArray[np.int32], "int32a", [-2147483648, 2147483647], [-2]),
-        (npt.NDArray[np.uint32], "uint32a", [0, 4294967295], [1022233]),
-        (npt.NDArray[np.int64], "int64a", [-2147483649, 2147483648], [-3]),
-        (npt.NDArray[np.uint64], "uint64a", [0, 4294967297], [995444]),
-        (npt.NDArray[np.float32], "float32a", [0.000002, -123.123], [1.0]),
-        (npt.NDArray[np.float64], "float64a", [0.1, -12345678.123], [0.2]),
-        (Sequence[str], "stra", ["five", "six", "seven"], ["nine", "ten"]),
-=======
-    "datatype, suffix, initial_value, put_value, descriptor, supported_backends",
+    "datatype, suffix, initial_value, put_value, supported_backends",
     [
         # python builtin scalars
-        (int, "int", 42, 43, integer_d, {"ca", "pva"}),
-        (float, "float", 3.141, 43.5, number_d, {"ca", "pva"}),
-        (str, "str", "hello", "goodbye", string_d, {"ca", "pva"}),
-        (MyEnum, "enum", MyEnum.b, MyEnum.c, enum_d, {"ca", "pva"}),
+        (int, "int", 42, 43, {"ca", "pva"}),
+        (float, "float", 3.141, 43.5, {"ca", "pva"}),
+        (str, "str", "hello", "goodbye", {"ca", "pva"}),
+        (MyEnum, "enum", MyEnum.b, MyEnum.c, {"ca", "pva"}),
         (str, "enum", "Bbb", "Ccc", enum_d, {"ca", "pva"}),
         # numpy arrays of numpy types
         (
@@ -303,7 +280,6 @@
             "int8a",
             [-128, 127],
             [-8, 3, 44],
-            waveform_d,
             {"pva"},
         ),
         (
@@ -311,7 +287,6 @@
             "uint8a",
             [0, 255],
             [218],
-            waveform_d,
             {"ca", "pva"},
         ),
         (
@@ -319,7 +294,6 @@
             "int16a",
             [-32768, 32767],
             [-855],
-            waveform_d,
             {"ca", "pva"},
         ),
         (
@@ -327,7 +301,6 @@
             "uint16a",
             [0, 65535],
             [5666],
-            waveform_d,
             {"pva"},
         ),
         (
@@ -335,7 +308,6 @@
             "int32a",
             [-2147483648, 2147483647],
             [-2],
-            waveform_d,
             {"ca", "pva"},
         ),
         (
@@ -343,7 +315,6 @@
             "uint32a",
             [0, 4294967295],
             [1022233],
-            waveform_d,
             {"pva"},
         ),
         (
@@ -351,7 +322,6 @@
             "int64a",
             [-2147483649, 2147483648],
             [-3],
-            waveform_d,
             {"pva"},
         ),
         (
@@ -359,7 +329,6 @@
             "uint64a",
             [0, 4294967297],
             [995444],
-            waveform_d,
             {"pva"},
         ),
         (
@@ -367,7 +336,6 @@
             "float32a",
             [0.000002, -123.123],
             [1.0],
-            waveform_d,
             {"ca", "pva"},
         ),
         (
@@ -375,7 +343,6 @@
             "float64a",
             [0.1, -12345678.123],
             [0.2],
-            waveform_d,
             {"ca", "pva"},
         ),
         (
@@ -383,7 +350,6 @@
             "stra",
             ["five", "six", "seven"],
             ["nine", "ten"],
-            waveform_d,
             {"pva"},
         ),
         (
@@ -391,10 +357,8 @@
             "stra",
             ["five", "six", "seven"],
             ["nine", "ten"],
-            waveform_d,
             {"ca"},
         ),
->>>>>>> b59d1e21
         # Can't do long strings until https://github.com/epics-base/pva2pva/issues/17
         # (str, "longstr", ls1, ls2),
         # (str, "longstr2.VAL$", ls1, ls2),
@@ -419,11 +383,7 @@
     await assert_monitor_then_put(
         ioc,
         suffix,
-<<<<<<< HEAD
         datakey(ioc.protocol, suffix, initial_value),
-=======
-        descriptor(initial_value),
->>>>>>> b59d1e21
         initial_value,
         put_value,
         datatype,
@@ -432,11 +392,7 @@
     await assert_monitor_then_put(
         ioc,
         suffix,
-<<<<<<< HEAD
         datakey(ioc.protocol, suffix, put_value),
-=======
-        descriptor(put_value),
->>>>>>> b59d1e21
         put_value,
         initial_value,
         datatype=None,
@@ -470,20 +426,11 @@
     # With datatype guessed from CA/PVA, check we can set it back to the initial value
     await assert_monitor_then_put(
         ioc,
-<<<<<<< HEAD
         suffix,
         datakey(ioc.protocol, suffix, True),
         False,
         True,
         bool,
-=======
-        suffix=suffix,
-        descriptor=integer_d(True),
-        initial_value=True,
-        put_value=False,
-        datatype=bool,
-        check_type=False,
->>>>>>> b59d1e21
     )
 
     yaml_path = tmp_path / "test.yaml"
