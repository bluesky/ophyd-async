--- conflicted
+++ resolved
@@ -18,7 +18,6 @@
     callback_on_mock_put,
     set_mock_value,
 )
-from ophyd_async.core.signal import set_sim_put_proceeds
 from ophyd_async.epics import demo
 
 # Long enough for multiple asyncio event loop cycles to run so
@@ -109,16 +108,9 @@
         self._event.clear()
 
 
-<<<<<<< HEAD
-async def test_mover_moving_well(sim_mover: demo.Mover) -> None:
-    set_sim_put_proceeds(sim_mover.setpoint, False)
-    s = sim_mover.set(0.55)
-    watcher = DemoWatcher()
-=======
 async def test_mover_moving_well(mock_mover: demo.Mover) -> None:
     s = mock_mover.set(0.55)
-    watcher = Watcher()
->>>>>>> 54a46b96
+    watcher = DemoWatcher()
     s.watch(watcher)
     done = Mock()
     s.add_callback(done)
@@ -146,12 +138,7 @@
         precision=3,
         time_elapsed=pytest.approx(0.1, abs=0.05),
     )
-<<<<<<< HEAD
-    set_sim_value(sim_mover.readback, 0.5499999)
-    set_sim_put_proceeds(sim_mover.setpoint, True)
-=======
     set_mock_value(mock_mover.readback, 0.5499999)
->>>>>>> 54a46b96
     await asyncio.sleep(A_WHILE)
     assert s.done
     assert s.success
@@ -284,21 +271,6 @@
     assert thing.x.stop_.name == "foo-x-stop"
 
 
-<<<<<<< HEAD
-=======
-def test_mover_in_re(mock_mover: demo.Mover, RE) -> None:
-    mock_mover.move(0)
-
-    def my_plan():
-        mock_mover.move(0)
-        return
-        yield
-
-    with pytest.raises(RuntimeError, match="Will deadlock run engine if run in a plan"):
-        RE(my_plan())
-
-
->>>>>>> 54a46b96
 async def test_dynamic_sensor_group_disconnected():
     with pytest.raises(NotConnected):
         async with DeviceCollector(timeout=0.1):
