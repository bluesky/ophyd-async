import asyncio
import subprocess
from collections import defaultdict
from typing import Dict
from unittest.mock import ANY, Mock, call, patch

import pytest
from bluesky import plans as bp
from bluesky.protocols import Reading
from bluesky.run_engine import RunEngine

from ophyd_async.core import (
    DeviceCollector,
    NotConnected,
    assert_emitted,
    assert_reading,
    assert_value,
    callback_on_mock_put,
    set_mock_value,
)
from ophyd_async.epics import demo

# Long enough for multiple asyncio event loop cycles to run so
# all the tasks have a chance to run
A_WHILE = 0.001


@pytest.fixture
async def mock_mover() -> demo.Mover:
    async with DeviceCollector(mock=True):
        mock_mover = demo.Mover("BLxxI-MO-TABLE-01:X:")
        # Signals connected here

    assert mock_mover.name == "mock_mover"
    set_mock_value(mock_mover.units, "mm")
    set_mock_value(mock_mover.precision, 3)
    set_mock_value(mock_mover.velocity, 1)
    return mock_mover


@pytest.fixture
async def mock_sensor() -> demo.Sensor:
    async with DeviceCollector(mock=True):
        mock_sensor = demo.Sensor("MOCK:SENSOR:")
        # Signals connected here

    assert mock_sensor.name == "mock_sensor"
    return mock_sensor


@pytest.fixture
async def mock_sensor_group() -> demo.SensorGroup:
    async with DeviceCollector(mock=True):
        mock_sensor_group = demo.SensorGroup("MOCK:SENSOR:")
        # Signals connected here

    assert mock_sensor_group.name == "mock_sensor_group"
    return mock_sensor_group


async def test_mover_stopped(mock_mover: demo.Mover):
    callbacks = []
    callback_on_mock_put(
        mock_mover.stop_, lambda v, *args, **kwargs: callbacks.append(v)
    )

    await mock_mover.stop()
    assert callbacks == [None]


class DemoWatcher:
    def __init__(self) -> None:
        self._event = asyncio.Event()
        self._mock = Mock()

    def __call__(
        self,
        *args,
        current: float,
        initial: float,
        target: float,
        name: str | None = None,
        unit: str | None = None,
        precision: float | None = None,
        fraction: float | None = None,
        time_elapsed: float | None = None,
        time_remaining: float | None = None,
        **kwargs,
    ):
        self._mock(
            *args,
            current=current,
            initial=initial,
            target=target,
            name=name,
            unit=unit,
            precision=precision,
            time_elapsed=time_elapsed,
            **kwargs,
        )
        self._event.set()

    async def wait_for_call(self, *args, **kwargs):
        await asyncio.wait_for(self._event.wait(), timeout=1)
        assert self._mock.call_count == 1
        assert self._mock.call_args == call(*args, **kwargs)
        self._mock.reset_mock()
        self._event.clear()


async def test_mover_moving_well(mock_mover: demo.Mover) -> None:
    s = mock_mover.set(0.55)
    watcher = DemoWatcher()
    s.watch(watcher)
    done = Mock()
    s.add_callback(done)
    await watcher.wait_for_call(
        name="mock_mover",
        current=0.0,
        initial=0.0,
        target=0.55,
        unit="mm",
        precision=3,
        time_elapsed=ANY,  # Test is flaky in slow CI
    )

    await assert_value(mock_mover.setpoint, 0.55)
    assert not s.done
    done.assert_not_called()
    await asyncio.sleep(0.1)
    set_mock_value(mock_mover.readback, 0.1)
    await watcher.wait_for_call(
        name="mock_mover",
        current=0.1,
        initial=0.0,
        target=0.55,
        unit="mm",
        precision=3,
<<<<<<< HEAD
        # this issue is being tracked by https://github.com/bluesky/ophyd-async/issues/312
        # time_elapsed=pytest.approx(0.1, abs=0.05),
        time_elapsed=ANY,
=======
        time_elapsed=ANY,  # Test is flaky in slow CI
>>>>>>> 1c0e20e6
    )
    set_mock_value(mock_mover.readback, 0.5499999)
    await asyncio.sleep(A_WHILE)
    assert s.done
    assert s.success
    done.assert_called_once_with(s)
    done2 = Mock()
    s.add_callback(done2)
    done2.assert_called_once_with(s)


async def test_sensor_reading_shows_value(mock_sensor: demo.Sensor):
    # Check default value
    await assert_value(mock_sensor.value, pytest.approx(0.0))
    assert (await mock_sensor.value.get_value()) == pytest.approx(0.0)
    await assert_reading(
        mock_sensor,
        {
            "mock_sensor-value": {
                "value": 0.0,
                "alarm_severity": 0,
                "timestamp": ANY,
            }
        },
    )
    # Check different value
    set_mock_value(mock_sensor.value, 5.0)
    await assert_reading(
        mock_sensor,
        {
            "mock_sensor-value": {
                "value": 5.0,
                "timestamp": ANY,
                "alarm_severity": 0,
            }
        },
    )


async def test_read_mover(mock_mover: demo.Mover):
    await mock_mover.stage()
    assert (await mock_mover.read())["mock_mover"]["value"] == 0.0
    assert (await mock_mover.read_configuration())["mock_mover-velocity"]["value"] == 1
    assert (await mock_mover.describe_configuration())["mock_mover-units"][
        "shape"
    ] == []
    set_mock_value(mock_mover.readback, 0.5)
    assert (await mock_mover.read())["mock_mover"]["value"] == 0.5
    await mock_mover.unstage()
    # Check we can still read and describe when not staged
    set_mock_value(mock_mover.readback, 0.1)
    assert (await mock_mover.read())["mock_mover"]["value"] == 0.1
    assert await mock_mover.describe()


async def test_set_velocity(mock_mover: demo.Mover) -> None:
    v = mock_mover.velocity
    q: asyncio.Queue[Dict[str, Reading]] = asyncio.Queue()
    v.subscribe(q.put_nowait)
    assert (await q.get())["mock_mover-velocity"]["value"] == 1.0
    await v.set(2.0)
    assert (await q.get())["mock_mover-velocity"]["value"] == 2.0
    v.clear_sub(q.put_nowait)
    await v.set(3.0)
    assert (await v.read())["mock_mover-velocity"]["value"] == 3.0
    assert q.empty()


async def test_mover_disconncted():
    with pytest.raises(NotConnected):
        async with DeviceCollector(timeout=0.1):
            m = demo.Mover("ca://PRE:", name="mover")
    assert m.name == "mover"


async def test_sensor_disconnected(caplog):
    caplog.set_level(10)
    with pytest.raises(NotConnected):
        async with DeviceCollector(timeout=0.1):
            s = demo.Sensor("ca://PRE:", name="sensor")
    logs = caplog.get_records("call")
    logs = [log for log in logs if "signal" not in log.pathname]
    assert len(logs) == 2

    assert logs[0].message == ("signal ca://PRE:Value timed out")
    assert logs[1].message == ("signal ca://PRE:Mode timed out")
    assert s.name == "sensor"


async def test_read_sensor(mock_sensor: demo.Sensor):
    mock_sensor.stage()
    assert (await mock_sensor.read())["mock_sensor-value"]["value"] == 0
    assert (await mock_sensor.read_configuration())["mock_sensor-mode"][
        "value"
    ] == demo.EnergyMode.low
    desc = (await mock_sensor.describe_configuration())["mock_sensor-mode"]
    assert desc["dtype"] == "string"
    assert desc["choices"] == ["Low Energy", "High Energy"]  # type: ignore
    set_mock_value(mock_sensor.mode, demo.EnergyMode.high)
    assert (await mock_sensor.read_configuration())["mock_sensor-mode"][
        "value"
    ] == demo.EnergyMode.high
    await mock_sensor.unstage()


async def test_sensor_in_plan(RE: RunEngine, mock_sensor: demo.Sensor):
    """Tests mock sensor behavior within a RunEngine plan.

    This test verifies that the sensor emits the expected documents
     when used in plan(count).
    """
    docs = defaultdict(list)

    def capture_emitted(name, doc):
        docs[name].append(doc)

    RE(bp.count([mock_sensor], num=2), capture_emitted)
    assert_emitted(docs, start=1, descriptor=1, event=2, stop=1)


async def test_assembly_renaming() -> None:
    thing = demo.SampleStage("PRE")
    await thing.connect(mock=True)
    assert thing.x.name == ""
    assert thing.x.velocity.name == ""
    assert thing.x.stop_.name == ""
    await thing.x.velocity.set(456)
    assert await thing.x.velocity.get_value() == 456
    thing.set_name("foo")
    assert thing.x.name == "foo-x"
    assert thing.x.velocity.name == "foo-x-velocity"
    assert thing.x.stop_.name == "foo-x-stop"


async def test_dynamic_sensor_group_disconnected():
    with pytest.raises(NotConnected):
        async with DeviceCollector(timeout=0.1):
            mock_sensor_group_dynamic = demo.SensorGroup("MOCK:SENSOR:")

    assert mock_sensor_group_dynamic.name == "mock_sensor_group_dynamic"


async def test_dynamic_sensor_group_read_and_describe(
    mock_sensor_group: demo.SensorGroup,
):
    set_mock_value(mock_sensor_group.sensors[1].value, 0.0)
    set_mock_value(mock_sensor_group.sensors[2].value, 0.5)
    set_mock_value(mock_sensor_group.sensors[3].value, 1.0)

    await mock_sensor_group.stage()
    description = await mock_sensor_group.describe()

    await mock_sensor_group.unstage()
    await assert_reading(
        mock_sensor_group,
        {
            "mock_sensor_group-sensors-1-value": {
                "value": 0.0,
                "timestamp": ANY,
                "alarm_severity": 0,
            },
            "mock_sensor_group-sensors-2-value": {
                "value": 0.5,
                "timestamp": ANY,
                "alarm_severity": 0,
            },
            "mock_sensor_group-sensors-3-value": {
                "value": 1.0,
                "timestamp": ANY,
                "alarm_severity": 0,
            },
        },
    )
    assert description == {
        "mock_sensor_group-sensors-1-value": {
            "dtype": "number",
            "shape": [],
            "source": "mock+ca://MOCK:SENSOR:1:Value",
        },
        "mock_sensor_group-sensors-2-value": {
            "dtype": "number",
            "shape": [],
            "source": "mock+ca://MOCK:SENSOR:2:Value",
        },
        "mock_sensor_group-sensors-3-value": {
            "dtype": "number",
            "shape": [],
            "source": "mock+ca://MOCK:SENSOR:3:Value",
        },
    }


@patch("ophyd_async.epics.demo.subprocess.Popen")
async def test_ioc_starts(mock_popen: Mock):
    demo.start_ioc_subprocess()
    mock_popen.assert_called_once_with(
        ANY,
        stdin=subprocess.PIPE,
        stdout=subprocess.PIPE,
        stderr=subprocess.STDOUT,
        universal_newlines=True,
    )<|MERGE_RESOLUTION|>--- conflicted
+++ resolved
@@ -136,13 +136,9 @@
         target=0.55,
         unit="mm",
         precision=3,
-<<<<<<< HEAD
         # this issue is being tracked by https://github.com/bluesky/ophyd-async/issues/312
         # time_elapsed=pytest.approx(0.1, abs=0.05),
         time_elapsed=ANY,
-=======
-        time_elapsed=ANY,  # Test is flaky in slow CI
->>>>>>> 1c0e20e6
     )
     set_mock_value(mock_mover.readback, 0.5499999)
     await asyncio.sleep(A_WHILE)
