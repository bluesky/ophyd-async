from unittest.mock import AsyncMock, patch

import pytest

from ophyd_async.core import (
    DetectorTrigger,
    PathProvider,
    TriggerInfo,
)
from ophyd_async.epics import adaravis


@pytest.fixture
def test_adaravis(ad_standard_det_factory) -> adaravis.AravisDetector:
    return ad_standard_det_factory(adaravis.AravisDetector)


@pytest.mark.parametrize("exposure_time", [0.0, 0.1, 1.0, 10.0, 100.0])
async def test_deadtime_invariant_with_exposure_time(
    exposure_time: float,
    test_adaravis: adaravis.AravisDetector,
):
    assert test_adaravis._controller.get_deadtime(exposure_time) == 1961e-6


async def test_hints_from_hdf_writer(test_adaravis: adaravis.AravisDetector):
    assert test_adaravis.hints == {"fields": ["test_adaravis1"]}


async def test_can_read(test_adaravis: adaravis.AravisDetector):
    # Standard detector can be used as Readable
    assert (await test_adaravis.read()) == {}


@pytest.mark.parametrize("one_shot_trigger_info", [1, 2, 10, 100], indirect=True)
async def test_decribe_describes_writer_dataset(
    test_adaravis: adaravis.AravisDetector, one_shot_trigger_info: TriggerInfo
):
    assert await test_adaravis.describe() == {}
    await test_adaravis.stage()
    await test_adaravis.prepare(one_shot_trigger_info)
    assert await test_adaravis.describe() == {
        "test_adaravis1": {
            "source": "mock+ca://ARAVIS1:HDF1:FullFileName_RBV",
            "shape": [one_shot_trigger_info.exposures_per_event, 10, 10],
            "dtype": "array",
            "dtype_numpy": "|i1",
            "external": "STREAM:",
        }
    }


@pytest.mark.parametrize("one_shot_trigger_info", [1, 2, 10, 100], indirect=True)
async def test_can_collect(
    test_adaravis: adaravis.AravisDetector,
    static_path_provider: PathProvider,
    one_shot_trigger_info: TriggerInfo,
):
    path_info = static_path_provider()
    full_file_name = path_info.directory_path / f"{path_info.filename}.h5"
    await test_adaravis.stage()
    await test_adaravis.prepare(one_shot_trigger_info)
    docs = [(name, doc) async for name, doc in test_adaravis.collect_asset_docs(1)]
    assert len(docs) == 2
    assert docs[0][0] == "stream_resource"
    stream_resource = docs[0][1]
    sr_uid = stream_resource["uid"]
    assert stream_resource["data_key"] == "test_adaravis1"
    assert stream_resource["uri"] == "file://localhost/" + str(full_file_name).lstrip(
        "/"
    )
    assert stream_resource["parameters"] == {
        "dataset": "/entry/data/data",
<<<<<<< HEAD
        "swmr": False,
=======
        "multiplier": 1,
>>>>>>> 0aa9e5a0
        "chunk_shape": (1, 10, 10),
    }
    assert docs[1][0] == "stream_datum"
    stream_datum = docs[1][1]
    assert stream_datum["stream_resource"] == sr_uid
    assert stream_datum["seq_nums"] == {"start": 0, "stop": 0}
    assert stream_datum["indices"] == {"start": 0, "stop": 1}


@pytest.mark.parametrize("one_shot_trigger_info", [1, 2, 10, 100], indirect=True)
async def test_can_decribe_collect(
    test_adaravis: adaravis.AravisDetector, one_shot_trigger_info: TriggerInfo
):
    assert (await test_adaravis.describe_collect()) == {}
    await test_adaravis.stage()
    await test_adaravis.prepare(one_shot_trigger_info)
    assert (await test_adaravis.describe_collect()) == {
        "test_adaravis1": {
            "source": "mock+ca://ARAVIS1:HDF1:FullFileName_RBV",
            "shape": [one_shot_trigger_info.exposures_per_event, 10, 10],
            "dtype": "array",
            "dtype_numpy": "|i1",
            "external": "STREAM:",
        }
    }


async def test_unsupported_trigger_excepts(test_adaravis: adaravis.AravisDetector):
    with patch(
        "ophyd_async.epics.adcore._hdf_writer.ADHDFWriter.open", new_callable=AsyncMock
    ) as mock_open:
        with pytest.raises(
            ValueError,
            # str(EnumClass.value) handling changed in Python 3.11
            match="ADAravis does not support (DetectorTrigger.)?VARIABLE_GATE",
        ):
            await test_adaravis.prepare(
                TriggerInfo(
                    number_of_events=0,
                    trigger=DetectorTrigger.VARIABLE_GATE,
                    deadtime=1,
                    livetime=1,
                    exposure_timeout=3,
                )
            )

    mock_open.assert_called_once()<|MERGE_RESOLUTION|>--- conflicted
+++ resolved
@@ -71,11 +71,6 @@
     )
     assert stream_resource["parameters"] == {
         "dataset": "/entry/data/data",
-<<<<<<< HEAD
-        "swmr": False,
-=======
-        "multiplier": 1,
->>>>>>> 0aa9e5a0
         "chunk_shape": (1, 10, 10),
     }
     assert docs[1][0] == "stream_datum"
