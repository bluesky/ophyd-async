--- conflicted
+++ resolved
@@ -12,16 +12,10 @@
     wait_for_value,
 )
 from ophyd_async.core.signal import observe_value
-<<<<<<< HEAD
 from ophyd_async.epics.areadetector.writers.general_hdffile import _HDFDataset, _HDFFile
-from ophyd_async.panda import CommonPandaBlocks
-
-=======
 
 from .._common_blocks import CommonPandaBlocks
-from ._panda_hdf_file import _HDFDataset, _HDFFile
 
->>>>>>> febf9cea
 
 class PandaHDFWriter(DetectorWriter):
     _ctxt: Optional[Context] = None
@@ -64,21 +58,7 @@
                 "All PandA datasets should be scalar, multiplier should be 1"
             )
 
-<<<<<<< HEAD
-            for suffix in capture_signal.capture_type.split(" "):
-                self._datasets.append(
-                    _HDFDataset(
-                        device_name=name,
-                        block=block_name,
-                        data_key=f"{name}-{block_name}-{signal_name}-{suffix}",
-                        dataset=f"{block_name}-{signal_name}".upper() + f"-{suffix}",
-                        shape=[1],
-                        multiplier=1,
-                    )
-                )
-=======
         return await self._describe()
->>>>>>> febf9cea
 
     async def _describe(self) -> Dict[str, DataKey]:
         """
