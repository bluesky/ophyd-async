--- conflicted
+++ resolved
@@ -30,12 +30,7 @@
         self.composer: HDFDocumentComposer | None = None
         self.datasets: list[HDFDatasetDescription] = []
 
-<<<<<<< HEAD
-    async def open(self, exposures_per_event: int = 1) -> dict[str, DataKey]:
-        name = self.name_provider()
-=======
-    async def open(self, name: str, multiplier: int = 1) -> dict[str, DataKey]:
->>>>>>> 96cd45fb
+    async def open(self, name: str, exposures_per_event: int = 1) -> dict[str, DataKey]:
         path_info = self.path_provider(name)
         self.path = path_info.directory_path / f"{path_info.filename}.h5"
         self.pattern_generator.open_file(self.path, WIDTH, HEIGHT)
