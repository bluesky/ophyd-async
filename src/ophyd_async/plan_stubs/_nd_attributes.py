from collections.abc import Sequence
from xml.etree import ElementTree as ET

import bluesky.plan_stubs as bps

from ophyd_async.core import Device
from ophyd_async.epics.adcore import (
    NDArrayBaseIO,
    NDAttributeDataType,
    NDAttributeParam,
    NDAttributePv,
    NDFileHDFIO,
)


def setup_ndattributes(
    device: NDArrayBaseIO, ndattributes: Sequence[NDAttributePv | NDAttributeParam]
):
    root = ET.Element("Attributes")

    for ndattribute in ndattributes:
        if isinstance(ndattribute, NDAttributeParam):
            ET.SubElement(
                root,
                "Attribute",
                name=ndattribute.name,
                type="PARAM",
                source=ndattribute.param,
                addr=str(ndattribute.addr),
                datatype=ndattribute.datatype.value,
                description=ndattribute.description,
            )
        elif isinstance(ndattribute, NDAttributePv):
            ET.SubElement(
                root,
                "Attribute",
                name=ndattribute.name,
                type="EPICS_PV",
                source=ndattribute.signal.source.split("ca://")[-1],
                dbrtype=ndattribute.dbrtype.value,
                description=ndattribute.description,
            )
        else:
            raise ValueError(
                f"Invalid type for ndattributes: {type(ndattribute)}. "
                "Expected NDAttributePv or NDAttributeParam."
            )
    xml_text = ET.tostring(root, encoding="unicode")
    yield from bps.abs_set(device.nd_attributes_file, xml_text, wait=True)


def setup_ndstats_sum(detector: Device):
<<<<<<< HEAD
    hdf = getattr(detector, "fileio", None)
    if not isinstance(hdf, NDFileHDFIO):
        msg = (
            f"Expected {detector.name} to have 'fileio' attribute that is an NDFilHDFIO, "
=======
    hdf = getattr(detector, "hdf", None)
    if not isinstance(hdf, NDFileHDFIO):
        msg = (
            f"Expected {detector.name} to have 'hdf' attribute that is an NDFilHDFIO, "
>>>>>>> c30424bc
            f"got {hdf}"
        )
        raise TypeError(msg)
    yield from (
        setup_ndattributes(
            hdf,
            [
                NDAttributeParam(
                    name=f"{detector.name}-sum",
                    param="NDPluginStatsTotal",
                    datatype=NDAttributeDataType.DOUBLE,
                    description="Sum of the array",
                )
            ],
        )
    )<|MERGE_RESOLUTION|>--- conflicted
+++ resolved
@@ -50,18 +50,11 @@
 
 
 def setup_ndstats_sum(detector: Device):
-<<<<<<< HEAD
     hdf = getattr(detector, "fileio", None)
     if not isinstance(hdf, NDFileHDFIO):
         msg = (
-            f"Expected {detector.name} to have 'fileio' attribute that is an NDFilHDFIO, "
-=======
-    hdf = getattr(detector, "hdf", None)
-    if not isinstance(hdf, NDFileHDFIO):
-        msg = (
-            f"Expected {detector.name} to have 'hdf' attribute that is an NDFilHDFIO, "
->>>>>>> c30424bc
-            f"got {hdf}"
+            f"Expected {detector.name} to have 'fileio' attribute that is an "
+            f"NDFilHDFIO, got {hdf}"
         )
         raise TypeError(msg)
     yield from (
