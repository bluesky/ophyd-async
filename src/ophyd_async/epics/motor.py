--- conflicted
+++ resolved
@@ -57,15 +57,14 @@
     Defaults to `time_for_move` + run up and run down times + 10s."""
 
 
-<<<<<<< HEAD
 class OffsetMode(StrictEnum):
     VARIABLE = "Variable"
     FROZEN = "Frozen"
-=======
+
+
 class UseSetMode(StrictEnum):
     USE = "Use"
     SET = "Set"
->>>>>>> df10ebd5
 
 
 class Motor(StandardReadable, Locatable, Stoppable, Flyable, Preparable):
@@ -89,13 +88,10 @@
         self.motor_done_move = epics_signal_r(int, prefix + ".DMOV")
         self.low_limit_travel = epics_signal_rw(float, prefix + ".LLM")
         self.high_limit_travel = epics_signal_rw(float, prefix + ".HLM")
-<<<<<<< HEAD
         self.offset_freeze_switch = epics_signal_rw(OffsetMode, prefix + ".FOFF")
         self.high_limit_switch = epics_signal_r(float, prefix + ".HLS")
         self.low_limit_switch = epics_signal_r(float, prefix + ".LLS")
-=======
         self.set_use_switch = epics_signal_rw(UseSetMode, prefix + ".SET")
->>>>>>> df10ebd5
 
         # Note:cannot use epics_signal_x here, as the motor record specifies that
         # we must write 1 to stop the motor. Simply processing the record is not
