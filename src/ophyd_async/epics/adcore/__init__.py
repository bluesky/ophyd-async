--- conflicted
+++ resolved
@@ -32,11 +32,7 @@
     NDAttributeParam,
     NDAttributePv,
     NDAttributePvDbrType,
-<<<<<<< HEAD
     ndattributes_to_xml,
-    stop_busy_record,
-=======
->>>>>>> 115ed883
 )
 
 __all__ = [
