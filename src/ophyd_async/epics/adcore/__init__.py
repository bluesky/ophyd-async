--- conflicted
+++ resolved
@@ -1,13 +1,9 @@
-<<<<<<< HEAD
-from ._core_detector import AreaDetector, ContAcqAreaDetector
-=======
 """Core components of the areaDetector software.
 
 https://github.com/areaDetector/ADCore
 """
 
-from ._core_detector import AreaDetector
->>>>>>> a0b32c5e
+from ._core_detector import AreaDetector, ContAcqAreaDetector
 from ._core_io import (
     ADBaseDatasetDescriber,
     ADBaseIO,
