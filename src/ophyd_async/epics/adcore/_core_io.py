--- conflicted
+++ resolved
@@ -127,8 +127,6 @@
         self.array_size0 = epics_signal_r(int, prefix + "ArraySize0")
         self.array_size1 = epics_signal_r(int, prefix + "ArraySize1")
         self.create_directory = epics_signal_rw(int, prefix + "CreateDirectory")
-<<<<<<< HEAD
-        self.lazy_open = epics_signal_rw_rbv(bool, prefix + "LazyOpen")
         super().__init__(prefix, name)
 
 
@@ -140,8 +138,7 @@
         self.swmr_mode = epics_signal_rw_rbv(bool, prefix + "SWMRMode")
         self.flush_now = epics_signal_rw(bool, prefix + "FlushNow")
         self.xml_file_name = epics_signal_rw_rbv(str, prefix + "XMLFileName")
-=======
         self.num_frames_chunks = epics_signal_r(int, prefix + "NumFramesChunks_RBV")
         self.chunk_size_auto = epics_signal_rw_rbv(bool, prefix + "ChunkSizeAuto")
->>>>>>> 55f3552e
+        self.lazy_open = epics_signal_rw_rbv(bool, prefix + "LazyOpen")
         super().__init__(prefix, name)