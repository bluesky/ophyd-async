--- conflicted
+++ resolved
@@ -65,7 +65,6 @@
             self._driver.image_mode.set(ImageMode.MULTIPLE),
         )
 
-<<<<<<< HEAD
     async def arm(self):
         self._arm_status = await self.start_acquiring_driver_and_ensure_status()
 
@@ -100,50 +99,6 @@
             await asyncio.gather(
                 self._driver.acquire_time.set(exposure, timeout=timeout),
                 self._driver.acquire_period.set(full_frame_time, timeout=timeout),
-=======
-
-async def start_acquiring_driver_and_ensure_status(
-    driver: ADBaseIO,
-    good_states: frozenset[DetectorState] = frozenset(DEFAULT_GOOD_STATES),
-    timeout: float = DEFAULT_TIMEOUT,
-) -> AsyncStatus:
-    """
-    Start acquiring driver, raising ValueError if the detector is in a bad state.
-
-    This sets driver.acquire to True, and waits for it to be True up to a timeout.
-    Then, it checks that the DetectorState PV is in DEFAULT_GOOD_STATES, and otherwise
-    raises a ValueError.
-
-    Parameters
-    ----------
-    driver:
-        The driver to start acquiring. Must subclass ADBaseIO.
-    good_states:
-        set of states defined in DetectorState enum which are considered good states.
-    timeout:
-        How long to wait for driver.acquire to readback True (i.e. acquiring).
-
-    Returns
-    -------
-    AsyncStatus:
-        An AsyncStatus that can be awaited to set driver.acquire to True and perform
-        subsequent raising (if applicable) due to detector state.
-    """
-
-    status = await set_and_wait_for_value(
-        driver.acquire, True, timeout=timeout, wait_for_set_completion=False
-    )
-
-    async def complete_acquisition() -> None:
-        """NOTE: possible race condition here between the callback from
-        set_and_wait_for_value and the detector state updating."""
-        await status
-        state = await driver.detector_state.get_value()
-        if state not in good_states:
-            raise ValueError(
-                f"Final detector state {state.value} not in valid end "
-                f"states: {good_states}"
->>>>>>> f7126df5
             )
 
     async def start_acquiring_driver_and_ensure_status(self) -> AsyncStatus:
@@ -175,7 +130,7 @@
             state = await self._driver.detector_state.get_value()
             if state not in self.good_states:
                 raise ValueError(
-                    f"Final detector state {state} not"
+                    f"Final detector state {state.value} not "
                     "in valid end states: {self.good_states}"
                 )
 
