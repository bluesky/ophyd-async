from collections.abc import Sequence
from dataclasses import dataclass
from xml.etree import ElementTree as ET

from ophyd_async.core import (
    SignalR,
    StrictEnum,
    SubsetEnum,
    SupersetEnum,
)


class ADBaseDataType(SupersetEnum):
    INT8 = "Int8"
    UINT8 = "UInt8"
    INT16 = "Int16"
    UINT16 = "UInt16"
    INT32 = "Int32"
    UINT32 = "UInt32"
    INT64 = "Int64"
    UINT64 = "UInt64"
    FLOAT32 = "Float32"
    FLOAT64 = "Float64"
    # Driver database override will blank the enum string if it doesn't
    # support a datatype
    UNDEFINED = ""


def convert_ad_dtype_to_np(ad_dtype: ADBaseDataType) -> str:
    ad_dtype_to_np_dtype = {
        ADBaseDataType.INT8: "|i1",
        ADBaseDataType.UINT8: "|u1",
        ADBaseDataType.INT16: "<i2",
        ADBaseDataType.UINT16: "<u2",
        ADBaseDataType.INT32: "<i4",
        ADBaseDataType.UINT32: "<u4",
        ADBaseDataType.INT64: "<i8",
        ADBaseDataType.UINT64: "<u8",
        ADBaseDataType.FLOAT32: "<f4",
        ADBaseDataType.FLOAT64: "<f8",
    }
    np_type = ad_dtype_to_np_dtype.get(ad_dtype)
    if np_type is None:
        raise ValueError(
            "Areadetector driver has a blank DataType, this is not supported"
        )
    return np_type


def convert_pv_dtype_to_np(datatype: str) -> str:
    _pvattribute_to_ad_datatype = {
        "DBR_SHORT": ADBaseDataType.INT16,
        "DBR_ENUM": ADBaseDataType.INT16,
        "DBR_INT": ADBaseDataType.INT32,
        "DBR_LONG": ADBaseDataType.INT32,
        "DBR_FLOAT": ADBaseDataType.FLOAT32,
        "DBR_DOUBLE": ADBaseDataType.FLOAT64,
    }
    if datatype in ["DBR_STRING", "DBR_CHAR"]:
        np_datatype = "s40"
    elif datatype == "DBR_NATIVE":
        raise ValueError("Don't support DBR_NATIVE yet")
    else:
        try:
            np_datatype = convert_ad_dtype_to_np(_pvattribute_to_ad_datatype[datatype])
        except KeyError as e:
            raise ValueError(f"Invalid dbr type {datatype}") from e
    return np_datatype


def convert_param_dtype_to_np(datatype: str) -> str:
    _paramattribute_to_ad_datatype = {
        "INT": ADBaseDataType.INT32,
        "INT64": ADBaseDataType.INT64,
        "DOUBLE": ADBaseDataType.FLOAT64,
    }
    if datatype in ["STRING"]:
        np_datatype = "s40"
    else:
        try:
            np_datatype = convert_ad_dtype_to_np(
                _paramattribute_to_ad_datatype[datatype]
            )
        except KeyError as e:
            raise ValueError(f"Invalid datatype {datatype}") from e
    return np_datatype


class ADFileWriteMode(StrictEnum):
    SINGLE = "Single"
    CAPTURE = "Capture"
    STREAM = "Stream"


class ADImageMode(SubsetEnum):
    SINGLE = "Single"
    MULTIPLE = "Multiple"
    CONTINUOUS = "Continuous"


class NDAttributeDataType(StrictEnum):
    INT = "INT"
    DOUBLE = "DOUBLE"
    STRING = "STRING"


class NDAttributePvDbrType(StrictEnum):
    DBR_SHORT = "DBR_SHORT"
    DBR_ENUM = "DBR_ENUM"
    DBR_INT = "DBR_INT"
    DBR_LONG = "DBR_LONG"
    DBR_FLOAT = "DBR_FLOAT"
    DBR_DOUBLE = "DBR_DOUBLE"
    DBR_STRING = "DBR_STRING"
    DBR_CHAR = "DBR_CHAR"


@dataclass
class NDAttributePv:
    name: str  # name of attribute stamped on array, also scientifically useful name
    # when appended to device.name
    signal: SignalR  # caget the pv given by signal.source and attach to each frame
    dbrtype: NDAttributePvDbrType
    description: str = ""  # A description that appears in the HDF file as an attribute


@dataclass
class NDAttributeParam:
    name: str  # name of attribute stamped on array, also scientifically useful name
    # when appended to device.name
    param: str  # The parameter string as seen in the INP link of the record
    datatype: NDAttributeDataType  # The datatype of the parameter
    addr: int = 0  # The address as seen in the INP link of the record
<<<<<<< HEAD
    description: str = ""  # A description that appears in the HDF file as an attribute


async def stop_busy_record(
    signal: SignalRW[SignalDatatypeT],
    value: SignalDatatypeT,
    timeout: float = DEFAULT_TIMEOUT,
) -> None:
    await signal.set(value, wait=False)
    await wait_for_value(signal, value, timeout=timeout)


def ndattributes_to_xml(
    ndattributes: Sequence[NDAttributeParam | NDAttributePv],
) -> str:
    """Convert a set of NDAttribute params to XML."""
    root = ET.Element("Attributes")
    for ndattribute in ndattributes:
        if isinstance(ndattribute, NDAttributeParam):
            ET.SubElement(
                root,
                "Attribute",
                name=ndattribute.name,
                type="PARAM",
                source=ndattribute.param,
                addr=str(ndattribute.addr),
                datatype=ndattribute.datatype.value,
                description=ndattribute.description,
            )
        elif isinstance(ndattribute, NDAttributePv):
            ET.SubElement(
                root,
                "Attribute",
                name=ndattribute.name,
                type="EPICS_PV",
                source=ndattribute.signal.source.split("ca://")[-1],
                dbrtype=ndattribute.dbrtype.value,
                description=ndattribute.description,
            )
        else:
            raise ValueError(
                f"Invalid type for ndattributes: {type(ndattribute)}. "
                "Expected NDAttributePv or NDAttributeParam."
            )
    xml_text = ET.tostring(root, encoding="unicode")
    return xml_text
=======
    description: str = ""  # A description that appears in the HDF file as an attribute
>>>>>>> 115ed883
<|MERGE_RESOLUTION|>--- conflicted
+++ resolved
@@ -131,19 +131,9 @@
     param: str  # The parameter string as seen in the INP link of the record
     datatype: NDAttributeDataType  # The datatype of the parameter
     addr: int = 0  # The address as seen in the INP link of the record
-<<<<<<< HEAD
     description: str = ""  # A description that appears in the HDF file as an attribute
 
-
-async def stop_busy_record(
-    signal: SignalRW[SignalDatatypeT],
-    value: SignalDatatypeT,
-    timeout: float = DEFAULT_TIMEOUT,
-) -> None:
-    await signal.set(value, wait=False)
-    await wait_for_value(signal, value, timeout=timeout)
-
-
+      
 def ndattributes_to_xml(
     ndattributes: Sequence[NDAttributeParam | NDAttributePv],
 ) -> str:
@@ -177,7 +167,4 @@
                 "Expected NDAttributePv or NDAttributeParam."
             )
     xml_text = ET.tostring(root, encoding="unicode")
-    return xml_text
-=======
-    description: str = ""  # A description that appears in the HDF file as an attribute
->>>>>>> 115ed883
+    return xml_text