--- conflicted
+++ resolved
@@ -1,8 +1,5 @@
 from dataclasses import dataclass
 
-<<<<<<< HEAD
-from ophyd_async.core import DEFAULT_TIMEOUT, SignalR, SignalRW, T, wait_for_value
-=======
 from ophyd_async.core import (
     DEFAULT_TIMEOUT,
     SignalDatatypeT,
@@ -11,7 +8,6 @@
     StrictEnum,
     wait_for_value,
 )
->>>>>>> 1d444f45
 
 
 class ADBaseDataType(StrictEnum):
