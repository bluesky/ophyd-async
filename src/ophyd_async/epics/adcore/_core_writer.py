--- conflicted
+++ resolved
@@ -116,11 +116,7 @@
             self.fileio.capture, True, wait_for_set_completion=False
         )
 
-<<<<<<< HEAD
-    async def open(self, exposures_per_event: PositiveInt = 1) -> dict[str, DataKey]:
-=======
-    async def open(self, name: str, multiplier: int = 1) -> dict[str, DataKey]:
->>>>>>> 96cd45fb
+    async def open(self, name: str, exposures_per_event: PositiveInt = 1) -> dict[str, DataKey]:
         self._emitted_resource = None
         self._last_emitted = 0
         self._exposures_per_event = exposures_per_event
