--- conflicted
+++ resolved
@@ -147,21 +147,12 @@
         self, timeout=DEFAULT_TIMEOUT
     ) -> AsyncGenerator[int, None]:
         """Wait until a specific index is ready to be collected"""
-<<<<<<< HEAD
-        async for num_captured in observe_value(self._fileio.num_captured, timeout):
-            yield num_captured // self._batch_size
-
-    async def get_indices_written(self) -> int:
-        num_captured = await self._fileio.num_captured.get_value()
-        return num_captured // self._batch_size
-=======
         async for num_captured in observe_value(self.fileio.num_captured, timeout):
             yield num_captured // self._multiplier
 
     async def get_indices_written(self) -> int:
         num_captured = await self.fileio.num_captured.get_value()
         return num_captured // self._multiplier
->>>>>>> a616fd22
 
     async def collect_stream_docs(
         self, indices_written: int
