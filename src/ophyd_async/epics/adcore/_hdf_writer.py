--- conflicted
+++ resolved
@@ -91,36 +91,6 @@
             )
         ]
         # And all the scalar datasets
-<<<<<<< HEAD
-        if self._plugins is not None:
-            for plugin in self._plugins.values():
-                maybe_xml = await plugin.nd_attributes_file.get_value()
-                # This is the check that ADCore does to see if it is an XML string
-                # rather than a filename to parse
-                if "<Attributes>" in maybe_xml:
-                    root = ET.fromstring(maybe_xml)
-                    for child in root:
-                        datakey = child.attrib["name"]
-                        if child.attrib.get("type", "EPICS_PV") == "EPICS_PV":
-                            np_datatype = convert_pv_dtype_to_np(
-                                child.attrib.get("dbrtype", "DBR_NATIVE")
-                            )
-                        else:
-                            np_datatype = convert_param_dtype_to_np(
-                                child.attrib.get("datatype", "INT")
-                            )
-                        self._datasets.append(
-                            HDFDataset(
-                                datakey,
-                                f"/entry/instrument/NDAttributes/{datakey}",
-                                (),
-                                np_datatype,
-                                frequency_ratio,
-                                # NDAttributes appear to always be configured with
-                                # this chunk size
-                                chunk_shape=(16384,),
-                            )
-=======
         for plugin in self._plugins.values():
             maybe_xml = await plugin.nd_attributes_file.get_value()
             # This is the check that ADCore does to see if it is an XML string
@@ -132,7 +102,6 @@
                     if child.attrib.get("type", "EPICS_PV") == "EPICS_PV":
                         np_datatype = convert_pv_dtype_to_np(
                             child.attrib.get("dbrtype", "DBR_NATIVE")
->>>>>>> a616fd22
                         )
                     else:
                         np_datatype = convert_param_dtype_to_np(
@@ -153,13 +122,8 @@
 
         describe = {
             ds.data_key: DataKey(
-<<<<<<< HEAD
-                source=self._fileio.full_file_name.source,
-                shape=list((frequency_ratio,) + tuple(ds.shape)),
-=======
                 source=self.fileio.full_file_name.source,
                 shape=list(outer_shape + tuple(ds.shape)),
->>>>>>> a616fd22
                 dtype="array" if ds.shape else "number",
                 dtype_numpy=ds.dtype_numpy,
                 external="STREAM:",
