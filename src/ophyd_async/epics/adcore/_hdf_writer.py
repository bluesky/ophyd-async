--- conflicted
+++ resolved
@@ -46,11 +46,7 @@
         self._composer: HDFDocumentComposer | None = None
         self._filename_template = "%s%s"
 
-<<<<<<< HEAD
-    async def open(self, exposures_per_event: PositiveInt = 1) -> dict[str, DataKey]:
-=======
-    async def open(self, name: str, multiplier: int = 1) -> dict[str, DataKey]:
->>>>>>> 96cd45fb
+    async def open(self, name: str, exposures_per_event: PositiveInt = 1) -> dict[str, DataKey]:
         self._composer = None
 
         # Setting HDF writer specific signals
