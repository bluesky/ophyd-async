--- conflicted
+++ resolved
@@ -1,6 +1,7 @@
 import asyncio
 from collections.abc import AsyncGenerator, AsyncIterator
 from pathlib import Path
+from typing import Optional, cast
 from xml.etree import ElementTree as ET
 
 from bluesky.protocols import Hints, StreamAsset
@@ -32,32 +33,17 @@
 class ADHDFWriter(ADWriter):
     def __init__(
         self,
-<<<<<<< HEAD
         *args,
     ) -> None:
         super().__init__(*args)
-        self.hdf = self.fileio
+        self.hdf = cast(NDFileHDFIO, self.fileio)
 
-        self._datasets: List[HDFDataset] = []
         self._file: Optional[HDFFile] = None
-=======
-        hdf: NDFileHDFIO,
-        path_provider: PathProvider,
-        name_provider: NameProvider,
-        dataset_describer: DatasetDescriber,
-        *plugins: NDArrayBaseIO,
-    ) -> None:
-        self.hdf = hdf
-        self._path_provider = path_provider
-        self._name_provider = name_provider
-        self._dataset_describer = dataset_describer
-
-        self._plugins = plugins
         self._capture_status: AsyncStatus | None = None
         self._datasets: list[HDFDataset] = []
         self._file: HDFFile | None = None
         self._multiplier = 1
->>>>>>> 55f3552e
+
 
     async def open(self, multiplier: int = 1) -> dict[str, DataKey]:
         self._file = None
