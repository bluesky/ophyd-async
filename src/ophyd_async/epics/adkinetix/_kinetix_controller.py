--- conflicted
+++ resolved
@@ -29,17 +29,11 @@
 
     async def prepare(self, trigger_info: TriggerInfo):
         await asyncio.gather(
-<<<<<<< HEAD
             self._driver.trigger_mode.set(
                 KINETIX_TRIGGER_MODE_MAP[trigger_info.trigger]
             ),
             self._driver.num_images.set(trigger_info.total_number_of_triggers),
-            self._driver.image_mode.set(adcore.ImageMode.multiple),
-=======
-            self._drv.trigger_mode.set(KINETIX_TRIGGER_MODE_MAP[trigger_info.trigger]),
-            self._drv.num_images.set(trigger_info.total_number_of_triggers),
-            self._drv.image_mode.set(adcore.ImageMode.MULTIPLE),
->>>>>>> 1d05222a
+            self._driver.image_mode.set(adcore.ImageMode.MULTIPLE),
         )
         if trigger_info.livetime is not None and trigger_info.trigger not in [
             DetectorTrigger.VARIABLE_GATE,
