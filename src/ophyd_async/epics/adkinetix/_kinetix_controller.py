--- conflicted
+++ resolved
@@ -34,13 +34,8 @@
             self.driver.trigger_mode.set(
                 KINETIX_TRIGGER_MODE_MAP[trigger_info.trigger]
             ),
-<<<<<<< HEAD
             self.driver.num_images.set(trigger_info.total_number_of_exposures),
-            self.driver.image_mode.set(adcore.ImageMode.MULTIPLE),
-=======
-            self.driver.num_images.set(trigger_info.total_number_of_triggers),
             self.driver.image_mode.set(adcore.ADImageMode.MULTIPLE),
->>>>>>> 93ac4990
         )
         if trigger_info.livetime is not None and trigger_info.trigger not in [
             DetectorTrigger.VARIABLE_GATE,
