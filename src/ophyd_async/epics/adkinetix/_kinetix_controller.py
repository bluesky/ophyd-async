import asyncio

<<<<<<< HEAD
from ophyd_async.core import DetectorTrigger
from ophyd_async.core._detector import TriggerInfo
=======
from ophyd_async.core import (
    AsyncStatus,
    DetectorController,
    DetectorTrigger,
    TriggerInfo,
)
>>>>>>> 1d444f45
from ophyd_async.epics import adcore
from ophyd_async.epics.adcore._core_io import DetectorState
from ophyd_async.epics.adcore._core_logic import DEFAULT_GOOD_STATES

from ._kinetix_io import KinetixDriverIO, KinetixTriggerMode

KINETIX_TRIGGER_MODE_MAP = {
    DetectorTrigger.internal: KinetixTriggerMode.internal,
    DetectorTrigger.constant_gate: KinetixTriggerMode.gate,
    DetectorTrigger.variable_gate: KinetixTriggerMode.gate,
    DetectorTrigger.edge_trigger: KinetixTriggerMode.edge,
}


class KinetixController(adcore.ADBaseController[KinetixDriverIO]):
    def __init__(
        self,
        driver: KinetixDriverIO,
        good_states: frozenset[DetectorState] = DEFAULT_GOOD_STATES,
    ) -> None:
        super().__init__(driver, good_states=good_states)

    def get_deadtime(self, exposure: float | None) -> float:
        return 0.001

    async def prepare(self, trigger_info: TriggerInfo):
        await asyncio.gather(
            self._driver.trigger_mode.set(
                KINETIX_TRIGGER_MODE_MAP[trigger_info.trigger]
            ),
            self._driver.num_images.set(trigger_info.total_number_of_triggers),
            self._driver.image_mode.set(adcore.ImageMode.multiple),
        )
        if trigger_info.livetime is not None and trigger_info.trigger not in [
            DetectorTrigger.variable_gate,
            DetectorTrigger.constant_gate,
        ]:
            await self._driver.acquire_time.set(trigger_info.livetime)<|MERGE_RESOLUTION|>--- conflicted
+++ resolved
@@ -1,19 +1,10 @@
 import asyncio
 
-<<<<<<< HEAD
-from ophyd_async.core import DetectorTrigger
-from ophyd_async.core._detector import TriggerInfo
-=======
 from ophyd_async.core import (
-    AsyncStatus,
-    DetectorController,
     DetectorTrigger,
     TriggerInfo,
 )
->>>>>>> 1d444f45
 from ophyd_async.epics import adcore
-from ophyd_async.epics.adcore._core_io import DetectorState
-from ophyd_async.epics.adcore._core_logic import DEFAULT_GOOD_STATES
 
 from ._kinetix_io import KinetixDriverIO, KinetixTriggerMode
 
@@ -29,7 +20,7 @@
     def __init__(
         self,
         driver: KinetixDriverIO,
-        good_states: frozenset[DetectorState] = DEFAULT_GOOD_STATES,
+        good_states: frozenset[adcore.DetectorState] = adcore.DEFAULT_GOOD_STATES,
     ) -> None:
         super().__init__(driver, good_states=good_states)
 
