--- conflicted
+++ resolved
@@ -2,12 +2,8 @@
 
 from ophyd_async.core import (
     DEFAULT_TIMEOUT,
-<<<<<<< HEAD
     AsyncStatus,
-    DetectorControl,
-=======
     DetectorController,
->>>>>>> 72c61ada
     DetectorTrigger,
     TriggerInfo,
     wait_for_value,
