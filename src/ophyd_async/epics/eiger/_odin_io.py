import asyncio
from collections.abc import AsyncGenerator, AsyncIterator

from bluesky.protocols import StreamAsset
from event_model import DataKey  # type: ignore

from ophyd_async.core import (
    DetectorWriter,
    Device,
    DeviceVector,
    PathProvider,
    StrictEnum,
    observe_value,
    set_and_wait_for_value,
)
from ophyd_async.epics.core import (
    epics_signal_r,
    epics_signal_rw,
    epics_signal_rw_rbv,
)


class Writing(StrictEnum):
    ON = "ON"
    OFF = "OFF"


class OdinNode(Device):
    def __init__(self, prefix: str, name: str = "") -> None:
        self.writing = epics_signal_r(Writing, f"{prefix}HDF:Writing")
        self.connected = epics_signal_r(bool, f"{prefix}Connected")

        super().__init__(name)


class Odin(Device):
    def __init__(self, prefix: str, name: str = "") -> None:
        self.nodes = DeviceVector({i: OdinNode(f"{prefix}FP{i}:") for i in range(4)})

        self.capture = epics_signal_rw(
            Writing, f"{prefix}Writing", f"{prefix}ConfigHdfWrite"
        )
        self.num_captured = epics_signal_r(int, f"{prefix}FramesWritten")
        self.num_to_capture = epics_signal_rw_rbv(int, f"{prefix}ConfigHdfFrames")

        self.start_timeout = epics_signal_rw_rbv(int, f"{prefix}TimeoutTimerPeriod")

        self.image_height = epics_signal_rw_rbv(int, f"{prefix}DatasetDataDims0")
        self.image_width = epics_signal_rw_rbv(int, f"{prefix}DatasetDataDims1")

        self.num_row_chunks = epics_signal_rw_rbv(int, f"{prefix}DatasetDataChunks1")
        self.num_col_chunks = epics_signal_rw_rbv(int, f"{prefix}DatasetDataChunks2")

        self.file_path = epics_signal_rw_rbv(str, f"{prefix}ConfigHdfFilePath")
        self.file_name = epics_signal_rw_rbv(str, f"{prefix}ConfigHdfFilePrefix")

        self.acquisition_id = epics_signal_rw_rbv(
            str, f"{prefix}ConfigHdfAcquisitionId"
        )

        self.data_type = epics_signal_rw_rbv(str, f"{prefix}DatasetDataDatatype")

        super().__init__(name)


class OdinWriter(DetectorWriter):
    def __init__(
        self,
        path_provider: PathProvider,
        odin_driver: Odin,
    ) -> None:
        self._drv = odin_driver
        self._path_provider = path_provider
        super().__init__()

<<<<<<< HEAD
    async def open(self, exposures_per_event: int = 1) -> dict[str, DataKey]:
        info = self._path_provider(device_name=self._name_provider())
        self._exposures_per_event = exposures_per_event
=======
    async def open(self, name: str, multiplier: int = 1) -> dict[str, DataKey]:
        info = self._path_provider(device_name=name)
>>>>>>> 96cd45fb

        await asyncio.gather(
            self._drv.file_path.set(str(info.directory_path)),
            self._drv.file_name.set(info.filename),
            self._drv.data_type.set(
                "uint16"
            ),  # TODO: Get from eiger https://github.com/bluesky/ophyd-async/issues/529
            self._drv.num_to_capture.set(0),
        )

        await self._drv.capture.set(Writing.ON)

        return await self._describe()

    async def _describe(self) -> dict[str, DataKey]:
        data_shape = await asyncio.gather(
            self._drv.image_height.get_value(), self._drv.image_width.get_value()
        )

        return {
            "data": DataKey(
                source=self._drv.file_name.source,
                shape=[self._exposures_per_event, *data_shape],
                dtype="array",
                # TODO: Use correct type based on eiger https://github.com/bluesky/ophyd-async/issues/529
                dtype_numpy="<u2",
                external="STREAM:",
            )
        }

    async def observe_indices_written(
        self, timeout: float
    ) -> AsyncGenerator[int, None]:
        async for num_captured in observe_value(self._drv.num_captured, timeout):
            yield num_captured // self._exposures_per_event

    async def get_indices_written(self) -> int:
        return await self._drv.num_captured.get_value() // self._exposures_per_event

    def collect_stream_docs(
        self, name: str, indices_written: int
    ) -> AsyncIterator[StreamAsset]:
        # TODO: Correctly return stream https://github.com/bluesky/ophyd-async/issues/530
        raise NotImplementedError()

    async def close(self) -> None:
        await set_and_wait_for_value(self._drv.capture, Writing.OFF)<|MERGE_RESOLUTION|>--- conflicted
+++ resolved
@@ -73,14 +73,9 @@
         self._path_provider = path_provider
         super().__init__()
 
-<<<<<<< HEAD
-    async def open(self, exposures_per_event: int = 1) -> dict[str, DataKey]:
-        info = self._path_provider(device_name=self._name_provider())
+    async def open(self, name: str, exposures_per_event: int = 1) -> dict[str, DataKey]:
+        info = self._path_provider(device_name=name)
         self._exposures_per_event = exposures_per_event
-=======
-    async def open(self, name: str, multiplier: int = 1) -> dict[str, DataKey]:
-        info = self._path_provider(device_name=name)
->>>>>>> 96cd45fb
 
         await asyncio.gather(
             self._drv.file_path.set(str(info.directory_path)),
