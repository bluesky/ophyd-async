--- conflicted
+++ resolved
@@ -1,16 +1,10 @@
-<<<<<<< HEAD
-from ._pmac_io import PmacAxisIO, PmacCoordIO, PmacIO, PmacTrajectoryIO
+from ._pmac_io import PmacAxisAssignmentIO, PmacCoordIO, PmacIO, PmacTrajectoryIO
 from ._utils import PmacMotorInfo
 
 __all__ = [
-    "PmacAxisIO",
+    "PmacAxisAssignmentIO",
     "PmacCoordIO",
     "PmacIO",
     "PmacTrajectoryIO",
     "PmacMotorInfo",
-]
-=======
-from ._pmac_io import PmacAxisAssignmentIO, PmacCoordIO, PmacIO, PmacTrajectoryIO
-
-__all__ = ["PmacAxisAssignmentIO", "PmacCoordIO", "PmacIO", "PmacTrajectoryIO"]
->>>>>>> 1ee1de99
+]