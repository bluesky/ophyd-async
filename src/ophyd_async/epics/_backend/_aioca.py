import logging
import sys
from dataclasses import dataclass
from enum import Enum
<<<<<<< HEAD
from math import isnan, nan
from typing import Any, Dict, List, Optional, Sequence, Type, Union
=======
from typing import Any, Dict, Optional, Type, Union
>>>>>>> b59d1e21

import numpy as np
from aioca import (
    FORMAT_CTRL,
    FORMAT_RAW,
    FORMAT_TIME,
    CANothing,
    Subscription,
    caget,
    camonitor,
    caput,
)
from aioca.types import AugmentedValue, Dbr, Format
from bluesky.protocols import DataKey, Dtype, Reading
from epicscorelibs.ca import dbr

from ophyd_async.core import (
    ReadingValueCallback,
    SignalBackend,
    T,
    get_dtype,
    get_unique,
    wait_for_connection,
)
from ophyd_async.core.utils import DEFAULT_TIMEOUT, NotConnected

from .common import LimitPair, Limits, common_meta, get_supported_values

dbr_to_dtype: Dict[Dbr, Dtype] = {
    dbr.DBR_STRING: "string",
    dbr.DBR_SHORT: "integer",
    dbr.DBR_FLOAT: "number",
    dbr.DBR_CHAR: "string",
    dbr.DBR_LONG: "integer",
    dbr.DBR_DOUBLE: "number",
}


def _data_key_from_augmented_value(
    value: AugmentedValue,
    *,
    choices: Optional[List[str]] = None,
    dtype: Optional[str] = None,
) -> DataKey:
    """Use the return value of get with FORMAT_CTRL to construct a DataKey
    describing the signal. See docstring of AugmentedValue for expected
    value fields by DBR type.

    Args:
        value (AugmentedValue): Description of the the return type of a DB record
        kwargs: Overrides for the returned values.
            e.g. to force treating a value as an Enum by passing choices

    Returns:
        DataKey: A rich DataKey describing the DB record
    """
    source = f"ca://{value.name}"
    assert value.ok, f"Error reading {source}: {value}"

    scalar = value.element_count == 1
    dtype = dtype or dbr_to_dtype[value.datatype]

    d = DataKey(
        source=source,
        dtype=dtype if scalar else "array",
        # strictly value.element_count >= len(value)
        shape=[] if scalar else [len(value)],
    )
    for key in common_meta:
        attr = getattr(value, key, nan)
        if isinstance(attr, str) or not isnan(attr):
            d[key] = attr

    if choices is not None:
        d["choices"] = choices

    if limits := _limits_from_augmented_value(value):
        d["limits"] = limits

    return d


def _limits_from_augmented_value(value: AugmentedValue) -> Limits:
    def get_limits(limit: str) -> LimitPair:
        low = getattr(value, f"lower_{limit}_limit", None)
        high = getattr(value, f"upper_{limit}_limit", None)
        return LimitPair(low=low, high=high)

    return Limits(
        alarm=get_limits("alarm"),
        control=get_limits("ctrl"),
        display=get_limits("disp"),
        warning=get_limits("warning"),
    )


@dataclass
class CaConverter:
    read_dbr: Optional[Dbr]
    write_dbr: Optional[Dbr]

    def write_value(self, value) -> Any:
        return value

    def value(self, value: AugmentedValue):
        # for channel access ca_xxx classes, this
        # invokes __pos__ operator to return an instance of
        # the builtin base class
        return +value

    def reading(self, value: AugmentedValue):
        return {
            "value": self.value(value),
            "timestamp": value.timestamp,
            "alarm_severity": -1 if value.severity > 2 else value.severity,
        }

    def get_datakey(self, value: AugmentedValue) -> DataKey:
        return _data_key_from_augmented_value(value)


class CaLongStrConverter(CaConverter):
    def __init__(self):
        return super().__init__(dbr.DBR_CHAR_STR, dbr.DBR_CHAR_STR)

    def write_value(self, value: str):
        # Add a null in here as this is what the commandline caput does
        # TODO: this should be in the server so check if it can be pushed to asyn
        return value + "\0"


<<<<<<< HEAD
=======
class CaArrayConverter(CaConverter):
    def get_datakey(self, source: str, value: AugmentedValue) -> DataKey:
        return {"source": source, "dtype": "array", "shape": [len(value)]}

    def value(self, value: AugmentedValue):
        return np.array(value, copy=False)


>>>>>>> b59d1e21
@dataclass
class CaEnumConverter(CaConverter):
    """To prevent issues when a signal is restarted and returns with different enum
    values or orders, we put treat an Enum signal as a DBR_STRING, and cache the
    choices on this class.
    """

    choices: dict[str, str]

    def write_value(self, value: Union[Enum, str]):
        if isinstance(value, Enum):
            return value.value
        else:
            return value

    def value(self, value: AugmentedValue):
        return self.choices[value]

    def get_datakey(self, value: AugmentedValue) -> DataKey:
        # Sometimes DBR_TYPE returns as String, must pass choices still
        return _data_key_from_augmented_value(value, choices=list(self.choices.keys()))


@dataclass
class CaBoolConverter(CaConverter):
    def value(self, value: AugmentedValue) -> bool:
        return bool(value)

    def get_datakey(self, value: AugmentedValue) -> DataKey:
        return _data_key_from_augmented_value(value, dtype="bool")


class DisconnectedCaConverter(CaConverter):
    def __getattribute__(self, __name: str) -> Any:
        raise NotImplementedError("No PV has been set as connect() has not been called")


def make_converter(
    datatype: Optional[Type], values: Dict[str, AugmentedValue]
) -> CaConverter:
    pv = list(values)[0]
    pv_dbr = get_unique({k: v.datatype for k, v in values.items()}, "datatypes")
    is_array = bool([v for v in values.values() if v.element_count > 1])
    if is_array and datatype is str and pv_dbr == dbr.DBR_CHAR:
        # Override waveform of chars to be treated as string
        return CaLongStrConverter()
    elif is_array and pv_dbr == dbr.DBR_STRING:
        # Waveform of strings, check we wanted this
<<<<<<< HEAD
        if datatype and datatype != Sequence[str]:
            raise TypeError(f"{pv} has type [str] not {datatype.__name__}")
        return CaConverter(pv_dbr, None)
=======
        if datatype:
            datatype_dtype = get_dtype(datatype)
            if not datatype_dtype or not np.can_cast(datatype_dtype, np.str_):
                raise TypeError(f"{pv} has type [str] not {datatype.__name__}")
        return CaArrayConverter(pv_dbr, None)
>>>>>>> b59d1e21
    elif is_array:
        pv_dtype = get_unique({k: v.dtype for k, v in values.items()}, "dtypes")
        # This is an array
        if datatype:
            # Check we wanted an array of this type
            dtype = get_dtype(datatype)
            if not dtype:
                raise TypeError(f"{pv} has type [{pv_dtype}] not {datatype.__name__}")
            if dtype != pv_dtype:
                raise TypeError(f"{pv} has type [{pv_dtype}] not [{dtype}]")
        return CaConverter(pv_dbr, None)
    elif pv_dbr == dbr.DBR_ENUM and datatype is bool:
        # Database can't do bools, so are often representated as enums, CA can do int
        pv_choices_len = get_unique(
            {k: len(v.enums) for k, v in values.items()}, "number of choices"
        )
        if pv_choices_len != 2:
            raise TypeError(f"{pv} has {pv_choices_len} choices, can't map to bool")
        return CaBoolConverter(dbr.DBR_SHORT, dbr.DBR_SHORT)
    elif pv_dbr == dbr.DBR_ENUM:
        # This is an Enum
        pv_choices = get_unique(
            {k: tuple(v.enums) for k, v in values.items()}, "choices"
        )
        supported_values = get_supported_values(pv, datatype, pv_choices)
        return CaEnumConverter(dbr.DBR_STRING, None, supported_values)
    else:
        value = list(values.values())[0]
        # Done the dbr check, so enough to check one of the values
        if datatype and not isinstance(value, datatype):
            raise TypeError(
                f"{pv} has type {type(value).__name__.replace('ca_', '')} "
                + f"not {datatype.__name__}"
            )
        return CaConverter(pv_dbr, None)


_tried_pyepics = False


def _use_pyepics_context_if_imported():
    global _tried_pyepics
    if not _tried_pyepics:
        ca = sys.modules.get("epics.ca", None)
        if ca:
            ca.use_initial_context()
        _tried_pyepics = True


class CaSignalBackend(SignalBackend[T]):
    def __init__(self, datatype: Optional[Type[T]], read_pv: str, write_pv: str):
        self.datatype = datatype
        self.read_pv = read_pv
        self.write_pv = write_pv
        self.initial_values: Dict[str, AugmentedValue] = {}
        self.converter: CaConverter = DisconnectedCaConverter(None, None)
        self.subscription: Optional[Subscription] = None

    def source(self, name: str):
        return f"ca://{self.read_pv}"

    async def _store_initial_value(self, pv, timeout: float = DEFAULT_TIMEOUT):
        try:
            self.initial_values[pv] = await caget(
                pv, format=FORMAT_CTRL, timeout=timeout
            )
        except CANothing as exc:
            logging.debug(f"signal ca://{pv} timed out")
            raise NotConnected(f"ca://{pv}") from exc

    async def connect(self, timeout: float = DEFAULT_TIMEOUT):
        _use_pyepics_context_if_imported()
        if self.read_pv != self.write_pv:
            # Different, need to connect both
            await wait_for_connection(
                read_pv=self._store_initial_value(self.read_pv, timeout=timeout),
                write_pv=self._store_initial_value(self.write_pv, timeout=timeout),
            )
        else:
            # The same, so only need to connect one
            await self._store_initial_value(self.read_pv, timeout=timeout)
        self.converter = make_converter(self.datatype, self.initial_values)

    async def put(self, value: Optional[T], wait=True, timeout=None):
        if value is None:
            write_value = self.initial_values[self.write_pv]
        else:
            write_value = self.converter.write_value(value)
        await caput(
            self.write_pv,
            write_value,
            datatype=self.converter.write_dbr,
            wait=wait,
            timeout=timeout,
        )

    async def _caget(self, format: Format) -> AugmentedValue:
        return await caget(
            self.read_pv,
            datatype=self.converter.read_dbr,
            format=format,
            timeout=None,
        )

    async def get_datakey(self, source: str) -> DataKey:
        value = await self._caget(FORMAT_CTRL)
        return self.converter.get_datakey(value)

    async def get_reading(self) -> Reading:
        value = await self._caget(FORMAT_TIME)
        return self.converter.reading(value)

    async def get_value(self) -> T:
        value = await self._caget(FORMAT_RAW)
        return self.converter.value(value)

    async def get_setpoint(self) -> T:
        value = await caget(
            self.write_pv,
            datatype=self.converter.read_dbr,
            format=FORMAT_RAW,
            timeout=None,
        )
        return self.converter.value(value)

    def set_callback(self, callback: Optional[ReadingValueCallback[T]]) -> None:
        if callback:
            assert (
                not self.subscription
            ), "Cannot set a callback when one is already set"
            self.subscription = camonitor(
                self.read_pv,
                lambda v: callback(self.converter.reading(v), self.converter.value(v)),
                datatype=self.converter.read_dbr,
                format=FORMAT_TIME,
            )
        else:
            if self.subscription:
                self.subscription.close()
            self.subscription = None<|MERGE_RESOLUTION|>--- conflicted
+++ resolved
@@ -2,12 +2,8 @@
 import sys
 from dataclasses import dataclass
 from enum import Enum
-<<<<<<< HEAD
 from math import isnan, nan
 from typing import Any, Dict, List, Optional, Sequence, Type, Union
-=======
-from typing import Any, Dict, Optional, Type, Union
->>>>>>> b59d1e21
 
 import numpy as np
 from aioca import (
@@ -139,8 +135,6 @@
         return value + "\0"
 
 
-<<<<<<< HEAD
-=======
 class CaArrayConverter(CaConverter):
     def get_datakey(self, source: str, value: AugmentedValue) -> DataKey:
         return {"source": source, "dtype": "array", "shape": [len(value)]}
@@ -149,7 +143,6 @@
         return np.array(value, copy=False)
 
 
->>>>>>> b59d1e21
 @dataclass
 class CaEnumConverter(CaConverter):
     """To prevent issues when a signal is restarted and returns with different enum
@@ -198,17 +191,9 @@
         return CaLongStrConverter()
     elif is_array and pv_dbr == dbr.DBR_STRING:
         # Waveform of strings, check we wanted this
-<<<<<<< HEAD
         if datatype and datatype != Sequence[str]:
             raise TypeError(f"{pv} has type [str] not {datatype.__name__}")
         return CaConverter(pv_dbr, None)
-=======
-        if datatype:
-            datatype_dtype = get_dtype(datatype)
-            if not datatype_dtype or not np.can_cast(datatype_dtype, np.str_):
-                raise TypeError(f"{pv} has type [str] not {datatype.__name__}")
-        return CaArrayConverter(pv_dbr, None)
->>>>>>> b59d1e21
     elif is_array:
         pv_dtype = get_unique({k: v.dtype for k, v in values.items()}, "dtypes")
         # This is an array
