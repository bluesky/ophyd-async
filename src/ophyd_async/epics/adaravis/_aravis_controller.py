import asyncio

from ophyd_async.core import DetectorTrigger, TriggerInfo
from ophyd_async.epics import adcore

from ._aravis_io import AravisDriverIO, AravisTriggerMode, AravisTriggerSource

# The deadtime of an ADaravis controller varies depending on the exact model of camera.
# Ideally we would maximize performance by dynamically retrieving the deadtime at
# runtime. See https://github.com/bluesky/ophyd-async/issues/308
_HIGHEST_POSSIBLE_DEADTIME = 1961e-6


class AravisController(adcore.ADBaseController[AravisDriverIO]):
    """`DetectorController` for an `AravisDriverIO`."""

    def get_deadtime(self, exposure: float | None) -> float:
        return _HIGHEST_POSSIBLE_DEADTIME

    async def prepare(self, trigger_info: TriggerInfo) -> None:
        if (exposure := trigger_info.livetime) is not None:
            await self.driver.acquire_time.set(exposure)

        if trigger_info.trigger is DetectorTrigger.INTERNAL:
            # Set trigger mode off to ignore the trigger source
            await self.driver.trigger_mode.set(AravisTriggerMode.OFF)
        elif trigger_info.trigger in {
            DetectorTrigger.CONSTANT_GATE,
            DetectorTrigger.EDGE_TRIGGER,
        }:
            # Trigger on the rising edge of Line1
            # trigger mode must be set first and on it's own!
            await self.driver.trigger_mode.set(AravisTriggerMode.ON)
            await self.driver.trigger_source.set(AravisTriggerSource.LINE1)
        else:
            raise ValueError(f"ADAravis does not support {trigger_info.trigger}")

<<<<<<< HEAD
        if trigger_info.total_number_of_exposures == 0:
            image_mode = adcore.ImageMode.CONTINUOUS
=======
        if trigger_info.total_number_of_triggers == 0:
            image_mode = adcore.ADImageMode.CONTINUOUS
>>>>>>> 93ac4990
        else:
            image_mode = adcore.ADImageMode.MULTIPLE
        await asyncio.gather(
            self.driver.num_images.set(trigger_info.total_number_of_exposures),
            self.driver.image_mode.set(image_mode),
        )<|MERGE_RESOLUTION|>--- conflicted
+++ resolved
@@ -35,13 +35,8 @@
         else:
             raise ValueError(f"ADAravis does not support {trigger_info.trigger}")
 
-<<<<<<< HEAD
         if trigger_info.total_number_of_exposures == 0:
-            image_mode = adcore.ImageMode.CONTINUOUS
-=======
-        if trigger_info.total_number_of_triggers == 0:
             image_mode = adcore.ADImageMode.CONTINUOUS
->>>>>>> 93ac4990
         else:
             image_mode = adcore.ADImageMode.MULTIPLE
         await asyncio.gather(
