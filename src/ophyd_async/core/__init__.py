--- conflicted
+++ resolved
@@ -222,9 +222,6 @@
     "EnableDisable",
     "InOut",
     "OnOff",
-<<<<<<< HEAD
     "YesNo",
-=======
     "TableSubclass",
->>>>>>> f4fbb916
 ]