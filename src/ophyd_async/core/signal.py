from __future__ import annotations

import asyncio
import functools
from typing import (
<<<<<<< HEAD
=======
    Any,
>>>>>>> f1ec4058
    AsyncGenerator,
    Callable,
    Dict,
    Generic,
<<<<<<< HEAD
=======
    Mapping,
>>>>>>> f1ec4058
    Optional,
    Tuple,
    Type,
    Union,
)

from bluesky.protocols import (
    Descriptor,
    Locatable,
    Location,
    Movable,
    Reading,
<<<<<<< HEAD
    Stageable,
    Status,
=======
>>>>>>> f1ec4058
    Subscribable,
)

from ophyd_async.protocols import AsyncConfigurable, AsyncReadable, AsyncStageable

from .async_status import AsyncStatus
from .device import Device
from .signal_backend import SignalBackend
from .sim_signal_backend import SimSignalBackend
from .utils import DEFAULT_TIMEOUT, Callback, ReadingValueCallback, T

_sim_backends: Dict[Signal, SimSignalBackend] = {}


def _add_timeout(func):
    @functools.wraps(func)
    async def wrapper(self: Signal, *args, **kwargs):
        return await asyncio.wait_for(func(self, *args, **kwargs), self._timeout)

    return wrapper


def _fail(self, other, *args, **kwargs):
    if isinstance(other, Signal):
        raise TypeError(
            "Can't compare two Signals, did you mean await signal.get_value() instead?"
        )
    else:
        return NotImplemented


class Signal(Device, Generic[T]):
    """A Device with the concept of a value, with R, RW, W and X flavours"""

    def __init__(
        self,
        backend: SignalBackend[T],
        timeout: Optional[float] = DEFAULT_TIMEOUT,
        name: str = "",
    ) -> None:
        super().__init__(name)
        self._timeout = timeout
        self._init_backend = self._backend = backend

    async def connect(self, sim=False, timeout=DEFAULT_TIMEOUT):
        if sim:
            self._backend = SimSignalBackend(datatype=self._init_backend.datatype)
            _sim_backends[self] = self._backend
        else:
            self._backend = self._init_backend
            _sim_backends.pop(self, None)
        await self._backend.connect(timeout=timeout)

    @property
    def source(self) -> str:
        """Like ca://PV_PREFIX:SIGNAL, or "" if not set"""
        return self._backend.source(self.name)

    __lt__ = __le__ = __eq__ = __ge__ = __gt__ = __ne__ = _fail

    def __hash__(self):
        # Restore the default implementation so we can use in a set or dict
        return hash(id(self))


class _SignalCache(Generic[T]):
    def __init__(self, backend: SignalBackend[T], signal: Signal):
        self._signal = signal
        self._staged = False
        self._listeners: Dict[Callback, bool] = {}
        self._valid = asyncio.Event()
        self._reading: Optional[Reading] = None
        self._value: Optional[T] = None

        self.backend = backend
        backend.set_callback(self._callback)

    def close(self):
        self.backend.set_callback(None)

    async def get_reading(self) -> Reading:
        await self._valid.wait()
        assert self._reading is not None, "Monitor not working"
        return self._reading

    async def get_value(self) -> T:
        await self._valid.wait()
        assert self._value is not None, "Monitor not working"
        return self._value

    def _callback(self, reading: Reading, value: T):
        self._reading = reading
        self._value = value
        self._valid.set()
        for function, want_value in self._listeners.items():
            self._notify(function, want_value)

    def _notify(self, function: Callback, want_value: bool):
        if want_value:
            function(self._value)
        else:
            function({self._signal.name: self._reading})

    def subscribe(self, function: Callback, want_value: bool) -> None:
        self._listeners[function] = want_value
        if self._valid.is_set():
            self._notify(function, want_value)

    def unsubscribe(self, function: Callback) -> bool:
        self._listeners.pop(function)
        return self._staged or bool(self._listeners)

    def set_staged(self, staged: bool):
        self._staged = staged
        return self._staged or bool(self._listeners)


class SignalR(Signal[T], AsyncReadable, AsyncStageable, Subscribable):
    """Signal that can be read from and monitored"""

    _cache: Optional[_SignalCache] = None

    def _backend_or_cache(
        self, cached: Optional[bool]
    ) -> Union[_SignalCache, SignalBackend]:
        # If cached is None then calculate it based on whether we already have a cache
        if cached is None:
            cached = self._cache is not None
        if cached:
            assert self._cache, f"{self.source} not being monitored"
            return self._cache
        else:
            return self._backend

    def _get_cache(self) -> _SignalCache:
        if not self._cache:
            self._cache = _SignalCache(self._backend, self)
        return self._cache

    def _del_cache(self, needed: bool):
        if self._cache and not needed:
            self._cache.close()
            self._cache = None

    @_add_timeout
    async def read(self, cached: Optional[bool] = None) -> Dict[str, Reading]:
        """Return a single item dict with the reading in it"""
        return {self.name: await self._backend_or_cache(cached).get_reading()}

    @_add_timeout
    async def describe(self) -> Dict[str, Descriptor]:
        """Return a single item dict with the descriptor in it"""
        return {self.name: await self._backend.get_descriptor(self.source)}

    @_add_timeout
    async def get_value(self, cached: Optional[bool] = None) -> T:
        """The current value"""
        return await self._backend_or_cache(cached).get_value()

    def subscribe_value(self, function: Callback[T]):
        """Subscribe to updates in value of a device"""
        self._get_cache().subscribe(function, want_value=True)

    def subscribe(self, function: Callback[Dict[str, Reading]]) -> None:
        """Subscribe to updates in the reading"""
        self._get_cache().subscribe(function, want_value=False)

    def clear_sub(self, function: Callback) -> None:
        """Remove a subscription."""
        self._del_cache(self._get_cache().unsubscribe(function))

    @AsyncStatus.wrap
    async def stage(self) -> None:
        """Start caching this signal"""
        self._get_cache().set_staged(True)

    @AsyncStatus.wrap
    async def unstage(self) -> None:
        """Stop caching this signal"""
        self._del_cache(self._get_cache().set_staged(False))


USE_DEFAULT_TIMEOUT = "USE_DEFAULT_TIMEOUT"


class SignalW(Signal[T], Movable):
    """Signal that can be set"""

    def set(self, value: T, wait=True, timeout=USE_DEFAULT_TIMEOUT) -> AsyncStatus:
        """Set the value and return a status saying when it's done"""
        if timeout is USE_DEFAULT_TIMEOUT:
            timeout = self._timeout
        coro = self._backend.put(value, wait=wait, timeout=timeout)
        return AsyncStatus(coro)


class SignalRW(SignalR[T], SignalW[T], Locatable):
    """Signal that can be both read and set"""

    async def locate(self) -> Location:
        location: Location = {
            "setpoint": await self._backend.get_setpoint(),
            "readback": await self.get_value(),
        }
        return location


class SignalX(Signal):
    """Signal that puts the default value"""

    def trigger(self, wait=True, timeout=USE_DEFAULT_TIMEOUT) -> AsyncStatus:
        """Trigger the action and return a status saying when it's done"""
        if timeout is USE_DEFAULT_TIMEOUT:
            timeout = self._timeout
        coro = self._backend.put(None, wait=wait, timeout=timeout)
        return AsyncStatus(coro)


def set_sim_value(signal: Signal[T], value: T):
    """Set the value of a signal that is in sim mode."""
    _sim_backends[signal]._set_value(value)


def set_sim_put_proceeds(signal: Signal[T], proceeds: bool):
    """Allow or block a put with wait=True from proceeding"""
    event = _sim_backends[signal].put_proceeds
    if proceeds:
        event.set()
    else:
        event.clear()


def set_sim_callback(signal: Signal[T], callback: ReadingValueCallback[T]) -> None:
    """Monitor the value of a signal that is in sim mode"""
    return _sim_backends[signal].set_callback(callback)


def soft_signal_rw(
    datatype: Optional[Type[T]] = None,
    initial_value: Optional[T] = None,
    name: str = "",
) -> SignalRW[T]:
    """Creates a read-writable Signal with a SimSignalBackend"""
    signal = SignalRW(SimSignalBackend(datatype, initial_value), name=name)
    return signal


def soft_signal_r_and_backend(
    datatype: Optional[Type[T]] = None,
    initial_value: Optional[T] = None,
    name: str = "",
) -> Tuple[SignalR[T], SimSignalBackend]:
    """Returns a tuple of a read-only Signal and its SimSignalBackend through
    which the signal can be internally modified within the device. Use
    soft_signal_rw if you want a device that is externally modifiable
    """
    backend = SimSignalBackend(datatype, initial_value)
    signal = SignalR(backend, name=name)
    return (signal, backend)


<<<<<<< HEAD
async def observe_value(
    signal: SignalR[T], timeout=None, done_status: Status | None = None
) -> AsyncGenerator[T, None]:
=======
async def assert_value(signal: SignalR[T], value: Any) -> None:
    """Assert a signal's value and compare it an expected signal.

    Parameters
    ----------
    signal:
        signal with get_value.
    value:
        The expected value from the signal.

    Notes
    -----
    Example usage::
        await assert_value(signal, value)

    """
    assert await signal.get_value() == value


async def assert_reading(
    readable: AsyncReadable, reading: Mapping[str, Reading]
) -> None:
    """Assert readings from readable.

    Parameters
    ----------
    readable:
        Callable with readable.read function that generate readings.

    reading:
        The expected readings from the readable.

    Notes
    -----
    Example usage::
        await assert_reading(readable, reading)

    """
    assert await readable.read() == reading


async def assert_configuration(
    configurable: AsyncConfigurable,
    configuration: Mapping[str, Reading],
) -> None:
    """Assert readings from Configurable.

    Parameters
    ----------
    configurable:
        Configurable with Configurable.read function that generate readings.

    configuration:
        The expected readings from configurable.

    Notes
    -----
    Example usage::
        await assert_configuration(configurable configuration)

    """
    assert await configurable.read_configuration() == configuration


def assert_emitted(docs: Mapping[str, list[dict]], **numbers: int):
    """Assert emitted document generated by running a Bluesky plan

    Parameters
    ----------
    Doc:
        A dictionary

    numbers:
        expected emission in kwarg from

    Notes
    -----
    Example usage::
        assert_emitted(docs, start=1, descriptor=1,
        resource=1, datum=1, event=1, stop=1)
    """
    assert list(docs) == list(numbers)
    assert {name: len(d) for name, d in docs.items()} == numbers


async def observe_value(signal: SignalR[T], timeout=None) -> AsyncGenerator[T, None]:
>>>>>>> f1ec4058
    """Subscribe to the value of a signal so it can be iterated from.

    Parameters
    ----------
    signal:
        Call subscribe_value on this at the start, and clear_sub on it at the
        end

    Notes
    -----
    Example usage::

        async for value in observe_value(sig):
            do_something_with(value)
    """

    q: asyncio.Queue[T | None] = asyncio.Queue()
    if timeout is None:
        get_value = q.get
    else:

        async def get_value():
            return await asyncio.wait_for(q.get(), timeout)

    if done_status is not None:
        done_status.add_callback(lambda _: q.put_nowait(None))

    signal.subscribe_value(q.put_nowait)
    try:
        while True:
            item = await get_value()
            if item is not None:
                yield item
            else:
                break
    finally:
        signal.clear_sub(q.put_nowait)


class _ValueChecker(Generic[T]):
    def __init__(self, matcher: Callable[[T], bool], matcher_name: str):
        self._last_value: Optional[T] = None
        self._matcher = matcher
        self._matcher_name = matcher_name

    async def _wait_for_value(self, signal: SignalR[T]):
        async for value in observe_value(signal):
            self._last_value = value
            if self._matcher(value):
                return

    async def wait_for_value(self, signal: SignalR[T], timeout: Optional[float]):
        try:
            await asyncio.wait_for(self._wait_for_value(signal), timeout)
        except asyncio.TimeoutError as e:
            raise TimeoutError(
                f"{signal.name} didn't match {self._matcher_name} in {timeout}s, "
                f"last value {self._last_value!r}"
            ) from e


async def wait_for_value(
    signal: SignalR[T], match: Union[T, Callable[[T], bool]], timeout: Optional[float]
):
    """Wait for a signal to have a matching value.

    Parameters
    ----------
    signal:
        Call subscribe_value on this at the start, and clear_sub on it at the
        end
    match:
        If a callable, it should return True if the value matches. If not
        callable then value will be checked for equality with match.
    timeout:
        How long to wait for the value to match

    Notes
    -----
    Example usage::

        wait_for_value(device.acquiring, 1, timeout=1)

    Or::

        wait_for_value(device.num_captured, lambda v: v > 45, timeout=1)
    """
    if callable(match):
        checker = _ValueChecker(match, match.__name__)
    else:
        checker = _ValueChecker(lambda v: v == match, repr(match))
    await checker.wait_for_value(signal, timeout)


async def set_and_wait_for_value(
    signal: SignalRW[T],
    value: T,
    timeout: float = DEFAULT_TIMEOUT,
    status_timeout: Optional[float] = None,
) -> AsyncStatus:
    """Set a signal and monitor it until it has that value.

    Useful for busy record, or other Signals with pattern:

    - Set Signal with wait=True and stash the Status
    - Read the same Signal to check the operation has started
    - Return the Status so calling code can wait for operation to complete

    This function sets a signal to a specified value, optionally with or without a
    ca/pv put callback, and waits for the readback value of the signal to match the
    value it was set to.

    Parameters
    ----------
    signal:
        The signal to set and monitor
    value:
        The value to set it to
    timeout:
        How long to wait for the signal to have the value
    status_timeout:
        How long the returned Status will wait for the set to complete

    Notes
    -----
    Example usage::

        set_and_wait_for_value(device.acquire, 1)
    """
    status = signal.set(value, timeout=status_timeout)
    await wait_for_value(signal, value, timeout=timeout)
    return status<|MERGE_RESOLUTION|>--- conflicted
+++ resolved
@@ -3,18 +3,12 @@
 import asyncio
 import functools
 from typing import (
-<<<<<<< HEAD
-=======
     Any,
->>>>>>> f1ec4058
     AsyncGenerator,
     Callable,
     Dict,
     Generic,
-<<<<<<< HEAD
-=======
     Mapping,
->>>>>>> f1ec4058
     Optional,
     Tuple,
     Type,
@@ -27,11 +21,7 @@
     Location,
     Movable,
     Reading,
-<<<<<<< HEAD
-    Stageable,
     Status,
-=======
->>>>>>> f1ec4058
     Subscribable,
 )
 
@@ -293,11 +283,6 @@
     return (signal, backend)
 
 
-<<<<<<< HEAD
-async def observe_value(
-    signal: SignalR[T], timeout=None, done_status: Status | None = None
-) -> AsyncGenerator[T, None]:
-=======
 async def assert_value(signal: SignalR[T], value: Any) -> None:
     """Assert a signal's value and compare it an expected signal.
 
@@ -383,8 +368,9 @@
     assert {name: len(d) for name, d in docs.items()} == numbers
 
 
-async def observe_value(signal: SignalR[T], timeout=None) -> AsyncGenerator[T, None]:
->>>>>>> f1ec4058
+async def observe_value(
+    signal: SignalR[T], timeout=None, done_status: Status | None = None
+) -> AsyncGenerator[T, None]:
     """Subscribe to the value of a signal so it can be iterated from.
 
     Parameters
