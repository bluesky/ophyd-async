--- conflicted
+++ resolved
@@ -37,17 +37,6 @@
         self._set_derived = set_derived
         # Check the raw and transform devices match the input arguments of the Transform
         if transform_cls is not Transform:
-<<<<<<< HEAD
-            expected = list(transform_cls.model_fields) + [
-                x
-                for x in get_type_hints(transform_cls.raw_to_derived)
-                if x not in ["self", "return"]
-            ]
-            if set(expected) != set(raw_and_transform_devices_and_constants):
-                msg = (
-                    f"Expected devices to be passed as keyword arguments {expected}, "
-                    f"got {list(raw_and_transform_devices_and_constants)}"
-=======
             # Populate expected parameters and types
             expected = {
                 **{k: f.annotation for k, f in transform_cls.model_fields.items()},
@@ -69,7 +58,6 @@
                 msg = (
                     f"Expected devices to be passed as keyword arguments "
                     f"{expected}, got {received}"
->>>>>>> d94e3a1c
                 )
                 raise TypeError(msg)
         self._set_derived_takes_dict = (
