--- conflicted
+++ resolved
@@ -328,17 +328,10 @@
             if isinstance(value.number_of_events, list)
             else [value.number_of_events]
         )
-<<<<<<< HEAD
-
-        await self._controller.prepare(value)
-        self._describe = await self._writer.open(value.multiplier)
-
-=======
         self._describe, _ = await asyncio.gather(
             self._writer.open(self.name, value.exposures_per_event),
             self._controller.prepare(value),
         )
->>>>>>> d94e3a1c
         self._initial_frame = await self._writer.get_indices_written()
         if value.trigger != DetectorTrigger.INTERNAL:
             await self._controller.arm()
