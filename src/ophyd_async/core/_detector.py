"""Module which defines abstract classes to work with detectors."""

import asyncio
import time
from abc import ABC, abstractmethod
from collections.abc import AsyncGenerator, AsyncIterator, Callable, Iterator, Sequence
from enum import Enum
from functools import cached_property
from typing import (
    Generic,
    TypeVar,
)

from bluesky.protocols import (
    Collectable,
    Flyable,
    Hints,
    Preparable,
    Reading,
    Stageable,
    StreamAsset,
    Triggerable,
    WritesStreamAssets,
)
from event_model import DataKey
from pydantic import BaseModel, Field, NonNegativeInt, PositiveInt, computed_field

from ._device import Device, DeviceConnector
from ._protocol import AsyncConfigurable, AsyncReadable
from ._signal import SignalR
from ._status import AsyncStatus, WatchableAsyncStatus
from ._utils import DEFAULT_TIMEOUT, WatcherUpdate, merge_gathered_dicts


class DetectorTrigger(Enum):
    """Type of mechanism for triggering a detector to take frames."""

    INTERNAL = "INTERNAL"
    """Detector generates internal trigger for given rate"""

    EDGE_TRIGGER = "EDGE_TRIGGER"
    """Expect a series of arbitrary length trigger signals"""

    CONSTANT_GATE = "CONSTANT_GATE"
    """Expect a series of constant width external gate signals"""

    VARIABLE_GATE = "VARIABLE_GATE"
    """Expect a series of variable width external gate signals"""


class TriggerInfo(BaseModel):
    """Minimal set of information required to setup triggering on a detector."""

<<<<<<< HEAD
    number_of_events: NonNegativeInt | list[NonNegativeInt]
    """Number of events that will be processed, (0 means infinite).
=======
    number_of_triggers: NonNegativeInt | list[NonNegativeInt] = Field(default=1)
    """Number of triggers that will be sent, (0 means infinite).
>>>>>>> 93ac4990

    Can be:
    - A single integer or
    - A list of integers for multiple events

    Example for tomography: ``TriggerInfo(number_of_events=[2,3,100,3])``.
    This would process:

    - 2 events for dark field images
    - 3 events for initial flat field images
    - 100 events for projections
    - 3 events for final flat field images
    """

    trigger: DetectorTrigger = Field(default=DetectorTrigger.INTERNAL)
    """Sort of triggers that will be sent"""

    deadtime: float = Field(default=0.0, ge=0)
    """What is the minimum deadtime between exposures"""

    livetime: float | None = Field(default=None, ge=0)
    """What is the maximum high time of the exposures"""

    exposure_timeout: float | None = Field(default=None, gt=0)
    """What is the maximum timeout on waiting for an exposure"""

    exposures_per_event: PositiveInt = 1
    """The number of exposures that are grouped into a single StreamDatum index.
    A exposures_per_event > 1 can be useful to have exposures from a faster detector
    able to be zipped with a single exposure from a slower detector. E.g. if
    number_of_events=10 and exposures_per_event=5 then the detector will take
    10 exposures, but publish 2 StreamDatum indices, and describe() will show a
    shape of (5, h, w) for each.
    Default is 1.
    """

    @computed_field
    @cached_property
    def total_number_of_exposures(self) -> int:
        return (
            sum(self.number_of_events)
            if isinstance(self.number_of_events, list)
            else self.number_of_events
        ) * self.exposures_per_event


class DetectorController(ABC):
    """Detector logic for arming and disarming the detector."""

    @abstractmethod
    def get_deadtime(self, exposure: float | None) -> float:
        """For a given exposure, how long should the time between exposures be."""

    @abstractmethod
    async def prepare(self, trigger_info: TriggerInfo) -> None:
        """Do all necessary steps to prepare the detector for triggers.

        :param trigger_info: The sort of triggers to expect.
        """

    @abstractmethod
    async def arm(self) -> None:
        """Arm the detector."""

    @abstractmethod
    async def wait_for_idle(self):
        """Wait on the internal _arm_status and wait for it to get disarmed/idle."""

    @abstractmethod
    async def disarm(self):
        """Disarm the detector, return detector to an idle state."""


class DetectorWriter(ABC):
    """Logic for making detector write data to somewhere persistent (e.g. HDF5 file)."""

    @abstractmethod
    async def open(self, exposures_per_event: PositiveInt = 1) -> dict[str, DataKey]:
        """Open writer and wait for it to be ready for data.

        :param exposures_per_event:
            Each StreamDatum index corresponds to this many written exposures
        :return: Output for ``describe()``
        """

<<<<<<< HEAD
    @abstractmethod
    def observe_indices_written(
        self, timeout=DEFAULT_TIMEOUT
    ) -> AsyncGenerator[int, None]:
        """Yield the index of each exposure (or data point) as it is written."""
=======
    @property
    def hints(self) -> Hints:
        """The hints to be used for the detector."""
        return {}
>>>>>>> 93ac4990

    @abstractmethod
    async def get_indices_written(self) -> int:
        """Get the number of indices written."""

    # Note: this method is really async, but if we make it async here then we
    # need to give it a body with a redundant yield statement, which is a bit
    # awkward. So we just leave it as a regular method and let the user
    # implement it as async.
    @abstractmethod
    def observe_indices_written(self, timeout: float) -> AsyncGenerator[int, None]:
        """Yield the index of each frame (or equivalent data point) as it is written."""

    @abstractmethod
    def collect_stream_docs(self, indices_written: int) -> AsyncIterator[StreamAsset]:
        """Create Stream docs up to given number written."""

    @abstractmethod
    async def close(self) -> None:
        """Close writer, blocks until I/O is complete."""


# Add type var for controller so we can define
# StandardDetector[KinetixController, ADWriter] for example
DetectorControllerT = TypeVar("DetectorControllerT", bound=DetectorController)
DetectorWriterT = TypeVar("DetectorWriterT", bound=DetectorWriter)


def _ensure_trigger_info_exists(trigger_info: TriggerInfo | None) -> TriggerInfo:
    # make absolute sure we realy have a valid TriggerInfo ... mostly for pylance
    if trigger_info is None:
        raise RuntimeError("Trigger info must be set before calling this method.")
    return trigger_info


class StandardDetector(
    Device,
    Stageable,
    AsyncConfigurable,
    AsyncReadable,
    Triggerable,
    Preparable,
    Flyable,
    Collectable,
    WritesStreamAssets,
    Generic[DetectorControllerT, DetectorWriterT],
):
    """Detector base class for step and fly scanning detectors.

    Aggregates controller and writer logic together.

    :param controller: Logic for arming and disarming the detector
    :param writer: Logic for making the detector write persistent data
    :param config_sigs: Signals to read when describe and read configuration are called
    :param name: Device name
    """

    def __init__(
        self,
        controller: DetectorControllerT,
        writer: DetectorWriterT,
        config_sigs: Sequence[SignalR] = (),
        name: str = "",
        connector: DeviceConnector | None = None,
    ) -> None:
        self._controller = controller
        self._writer = writer
        self._describe: dict[str, DataKey] = {}
        self._config_sigs = list(config_sigs)
        # For prepare
        self._arm_status: AsyncStatus | None = None
        self._trigger_info: TriggerInfo | None = None
        # For kickoff
        self._watchers: list[Callable] = []
        self._fly_status: WatchableAsyncStatus | None = None
        self._fly_start: float | None = None
        self._frames_to_complete: int = 0
        # Represents the total number of frames that will have been completed at the
        # end of the next `complete`.
        self._completable_frames: int = 0
        self._number_of_events_iter: Iterator[int] | None = None
        self._initial_frame: int = 0
        super().__init__(name, connector=connector)

    @AsyncStatus.wrap
    async def stage(self) -> None:
        """Make sure the detector is idle and ready to be used."""
        await self._check_config_sigs()
        await asyncio.gather(self._writer.close(), self._controller.disarm())
        # self._trigger_info = None

    async def _check_config_sigs(self):
        """Check configuration signals are named and connected."""
        for signal in self._config_sigs:
            if signal.name == "":
                raise Exception(
                    "config signal must be named before it is passed to the detector"
                )
            try:
                await signal.get_value()
            except NotImplementedError as e:
                raise Exception(
                    f"config signal {signal.name} must be connected before it is "
                    + "passed to the detector"
                ) from e

    @AsyncStatus.wrap
    async def unstage(self) -> None:
        """Disarm the detector and stop file writing."""
        await asyncio.gather(self._writer.close(), self._controller.disarm())

    async def read_configuration(self) -> dict[str, Reading]:
        return await merge_gathered_dicts(sig.read() for sig in self._config_sigs)

    async def describe_configuration(self) -> dict[str, DataKey]:
        return await merge_gathered_dicts(sig.describe() for sig in self._config_sigs)

    async def read(self) -> dict[str, Reading]:
        """There is no data to be placed in events, so this is empty."""
        # All data is in StreamResources, not Events, so nothing to output here
        return {}

    async def describe(self) -> dict[str, DataKey]:
        return self._describe

    @AsyncStatus.wrap
    async def trigger(self) -> None:
        if self._trigger_info is None:
            await self.prepare(
                TriggerInfo(
                    number_of_events=1,
                    trigger=DetectorTrigger.INTERNAL,
                )
            )

        trigger_info = _ensure_trigger_info_exists(self._trigger_info)
        if trigger_info.trigger is not DetectorTrigger.INTERNAL:
            msg = "The trigger method can only be called with INTERNAL triggering"
            raise ValueError(msg)
        if self._trigger_info.number_of_events != 1:
            raise ValueError(
                "Triggering is not supported for multiple events, the detector was "
                f"prepared with number_of_events={self._trigger_info.number_of_events}."
            )

        # Arm the detector and wait for it to finish.
        indices_written = await self._writer.get_indices_written()
        await self._controller.arm()
        await self._controller.wait_for_idle()
        end_observation = indices_written + 1

        async for index in self._writer.observe_indices_written(
            DEFAULT_TIMEOUT + (trigger_info.livetime or 0) + trigger_info.deadtime
        ):
            if index >= end_observation:
                break

    @AsyncStatus.wrap
    async def prepare(self, value: TriggerInfo) -> None:
        """Arm detector.

        Prepare the detector with trigger information. This is determined at and passed
        in from the plan level.

        :param value: TriggerInfo describing how to trigger the detector
        """
        if value.trigger != DetectorTrigger.INTERNAL and not value.deadtime:
            msg = "Deadtime must be supplied when in externally triggered mode"
            raise ValueError(msg)
        required_deadtime = self._controller.get_deadtime(value.livetime)
        if value.deadtime and required_deadtime > value.deadtime:
            msg = (
                f"Detector {self._controller} needs at least {required_deadtime}s "
                f"deadtime, but trigger logic provides only {value.deadtime}s"
            )
            raise ValueError(msg)
        elif not value.deadtime:
            value.deadtime = self._controller.get_deadtime(value.livetime)
<<<<<<< HEAD
        self._trigger_info = value
        self._number_of_events_iter = iter(
            value.number_of_events
            if isinstance(value.number_of_events, list)
            else [value.number_of_events]
=======
        self._number_of_triggers_iter = iter(
            value.number_of_triggers
            if isinstance(value.number_of_triggers, list)
            else [value.number_of_triggers]
>>>>>>> 93ac4990
        )
        self._describe, _ = await asyncio.gather(
            self._writer.open(value.exposures_per_event),
            self._controller.prepare(value),
        )
        self._initial_frame = await self._writer.get_indices_written()
        if value.trigger != DetectorTrigger.INTERNAL:
            await self._controller.arm()
        self._trigger_info = value

    @AsyncStatus.wrap
    async def kickoff(self):
        if self._trigger_info is None or self._number_of_events_iter is None:
            raise RuntimeError("Prepare must be called before kickoff!")
        if self._trigger_info.trigger == DetectorTrigger.INTERNAL:
            await self._controller.arm()
        self._fly_start = time.monotonic()
        try:
            self._frames_to_complete = next(self._number_of_events_iter)
            self._completable_frames += self._frames_to_complete
        except StopIteration as err:
            raise RuntimeError(
                f"Kickoff called more than the configured number of "
                f"{self._trigger_info.total_number_of_exposures} iteration(s)!"
            ) from err

    @WatchableAsyncStatus.wrap
    async def complete(self):
        trigger_info = _ensure_trigger_info_exists(self._trigger_info)
        indices_written = self._writer.observe_indices_written(
<<<<<<< HEAD
            self._trigger_info.exposure_timeout
=======
            trigger_info.frame_timeout
>>>>>>> 93ac4990
            or (
                DEFAULT_TIMEOUT
                + (trigger_info.livetime or 0)
                + (trigger_info.deadtime or 0)
            )
        )
        try:
            async for index in indices_written:
                yield WatcherUpdate(
                    name=self.name,
                    current=index,
                    initial=self._initial_frame,
                    target=self._frames_to_complete,
                    unit="",
                    precision=0,
                    time_elapsed=time.monotonic() - self._fly_start
                    if self._fly_start
                    else None,
                )
                if index >= self._frames_to_complete:
                    break
        finally:
            await indices_written.aclose()
<<<<<<< HEAD
            if self._completable_frames >= self._trigger_info.total_number_of_exposures:
=======
            if self._completable_frames >= trigger_info.total_number_of_triggers:
>>>>>>> 93ac4990
                self._completable_frames = 0
                self._frames_to_complete = 0
                self._number_of_events_iter = None
                await self._controller.wait_for_idle()

    async def describe_collect(self) -> dict[str, DataKey]:
        return self._describe

    async def collect_asset_docs(
        self, index: int | None = None
    ) -> AsyncIterator[StreamAsset]:
        # Collect stream datum documents for all indices written.
        # The index is optional, and provided for fly scans, however this needs to be
        # retrieved for step scans.
        if index is None:
            index = await self._writer.get_indices_written()
        async for doc in self._writer.collect_stream_docs(index):
            yield doc

    async def get_index(self) -> int:
        return await self._writer.get_indices_written()

    @property
    def hints(self) -> Hints:
        return self._writer.hints<|MERGE_RESOLUTION|>--- conflicted
+++ resolved
@@ -51,13 +51,8 @@
 class TriggerInfo(BaseModel):
     """Minimal set of information required to setup triggering on a detector."""
 
-<<<<<<< HEAD
-    number_of_events: NonNegativeInt | list[NonNegativeInt]
+    number_of_events: NonNegativeInt | list[NonNegativeInt] = Field(default=1)
     """Number of events that will be processed, (0 means infinite).
-=======
-    number_of_triggers: NonNegativeInt | list[NonNegativeInt] = Field(default=1)
-    """Number of triggers that will be sent, (0 means infinite).
->>>>>>> 93ac4990
 
     Can be:
     - A single integer or
@@ -143,18 +138,10 @@
         :return: Output for ``describe()``
         """
 
-<<<<<<< HEAD
-    @abstractmethod
-    def observe_indices_written(
-        self, timeout=DEFAULT_TIMEOUT
-    ) -> AsyncGenerator[int, None]:
-        """Yield the index of each exposure (or data point) as it is written."""
-=======
     @property
     def hints(self) -> Hints:
         """The hints to be used for the detector."""
         return {}
->>>>>>> 93ac4990
 
     @abstractmethod
     async def get_indices_written(self) -> int:
@@ -333,18 +320,11 @@
             raise ValueError(msg)
         elif not value.deadtime:
             value.deadtime = self._controller.get_deadtime(value.livetime)
-<<<<<<< HEAD
         self._trigger_info = value
         self._number_of_events_iter = iter(
             value.number_of_events
             if isinstance(value.number_of_events, list)
             else [value.number_of_events]
-=======
-        self._number_of_triggers_iter = iter(
-            value.number_of_triggers
-            if isinstance(value.number_of_triggers, list)
-            else [value.number_of_triggers]
->>>>>>> 93ac4990
         )
         self._describe, _ = await asyncio.gather(
             self._writer.open(value.exposures_per_event),
@@ -375,11 +355,7 @@
     async def complete(self):
         trigger_info = _ensure_trigger_info_exists(self._trigger_info)
         indices_written = self._writer.observe_indices_written(
-<<<<<<< HEAD
-            self._trigger_info.exposure_timeout
-=======
-            trigger_info.frame_timeout
->>>>>>> 93ac4990
+            trigger_info.exposure_timeout
             or (
                 DEFAULT_TIMEOUT
                 + (trigger_info.livetime or 0)
@@ -403,11 +379,7 @@
                     break
         finally:
             await indices_written.aclose()
-<<<<<<< HEAD
-            if self._completable_frames >= self._trigger_info.total_number_of_exposures:
-=======
-            if self._completable_frames >= trigger_info.total_number_of_triggers:
->>>>>>> 93ac4990
+            if self._completable_frames >= trigger_info.total_number_of_exposures:
                 self._completable_frames = 0
                 self._frames_to_complete = 0
                 self._number_of_events_iter = None
