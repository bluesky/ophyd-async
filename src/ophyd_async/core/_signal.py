from __future__ import annotations

import asyncio
import functools
from collections.abc import AsyncGenerator, Awaitable, Callable, Mapping
from typing import Any, Generic, cast

from bluesky.protocols import (
    Locatable,
    Location,
    Movable,
    Status,
    Subscribable,
)
from event_model import DataKey

from ._device import Device, DeviceConnector
from ._mock_signal_backend import MockSignalBackend
from ._protocol import (
    AsyncConfigurable,
    AsyncReadable,
    AsyncStageable,
    Reading,
)
from ._signal_backend import (
    SignalBackend,
    SignalDatatypeT,
    SignalDatatypeV,
)
from ._soft_signal_backend import SoftSignalBackend
from ._status import AsyncStatus, completed_status
from ._utils import (
    CALCULATE_TIMEOUT,
    DEFAULT_TIMEOUT,
    CalculatableTimeout,
    Callback,
    LazyMock,
    T,
    wait_for_pending_wakeups,
)


async def _wait_for(coro: Awaitable[T], timeout: float | None, source: str) -> T:
    try:
        return await asyncio.wait_for(coro, timeout)
    except asyncio.TimeoutError as e:
        raise asyncio.TimeoutError(source) from e


def _add_timeout(func):
    @functools.wraps(func)
    async def wrapper(self: Signal, *args, **kwargs):
        return await _wait_for(func(self, *args, **kwargs), self._timeout, self.source)

    return wrapper


class SignalConnector(DeviceConnector):
    def __init__(self, backend: SignalBackend):
        self.backend = self._init_backend = backend

    async def connect_mock(self, device: Device, mock: LazyMock):
        self.backend = MockSignalBackend(self._init_backend, mock)

    async def connect_real(self, device: Device, timeout: float, force_reconnect: bool):
        self.backend = self._init_backend
        device.log.debug(f"Connecting to {self.backend.source(device.name, read=True)}")
        await self.backend.connect(timeout)


class _ChildrenNotAllowed(dict[str, Device]):
    def __setitem__(self, key: str, value: Device) -> None:
        raise AttributeError(
            f"Cannot add Device or Signal child {key}={value} of Signal, "
            "make a subclass of Device instead"
        )


class Signal(Device, Generic[SignalDatatypeT]):
    """A Device with the concept of a value, with R, RW, W and X flavours"""

    _connector: SignalConnector
    _child_devices = _ChildrenNotAllowed()  # type: ignore

    def __init__(
        self,
        backend: SignalBackend[SignalDatatypeT],
        timeout: float | None = DEFAULT_TIMEOUT,
        name: str = "",
    ) -> None:
        super().__init__(name=name, connector=SignalConnector(backend))
        self._timeout = timeout

    @property
    def source(self) -> str:
        """Like ca://PV_PREFIX:SIGNAL, or "" if not set"""
        return self._connector.backend.source(self.name, read=True)


class _SignalCache(Generic[SignalDatatypeT]):
    def __init__(self, backend: SignalBackend[SignalDatatypeT], signal: Signal):
        self._signal = signal
        self._staged = False
        self._listeners: dict[Callback, bool] = {}
        self._valid = asyncio.Event()
        self._reading: Reading[SignalDatatypeT] | None = None
        self.backend = backend
        signal.log.debug(f"Making subscription on source {signal.source}")
        backend.set_callback(self._callback)

    def close(self):
        self.backend.set_callback(None)
        self._signal.log.debug(f"Closing subscription on source {self._signal.source}")

    async def get_reading(self) -> Reading[SignalDatatypeT]:
        await self._valid.wait()
        assert self._reading is not None, "Monitor not working"
        return self._reading

    async def get_value(self) -> SignalDatatypeT:
        reading = await self.get_reading()
        return reading["value"]

    def _callback(self, reading: Reading[SignalDatatypeT]):
        self._signal.log.debug(
            f"Updated subscription: reading of source {self._signal.source} changed "
            f"from {self._reading} to {reading}"
        )
        self._reading = reading
        self._valid.set()
        for function, want_value in self._listeners.items():
            self._notify(function, want_value)

    def _notify(
        self,
        function: Callback[dict[str, Reading[SignalDatatypeT]] | SignalDatatypeT],
        want_value: bool,
    ):
        assert self._reading, "Monitor not working"
        if want_value:
            function(self._reading["value"])
        else:
            function({self._signal.name: self._reading})

    def subscribe(self, function: Callback, want_value: bool) -> None:
        self._listeners[function] = want_value
        if self._valid.is_set():
            self._notify(function, want_value)

    def unsubscribe(self, function: Callback) -> bool:
        self._listeners.pop(function)
        return self._staged or bool(self._listeners)

    def set_staged(self, staged: bool):
        self._staged = staged
        return self._staged or bool(self._listeners)


class SignalR(Signal[SignalDatatypeT], AsyncReadable, AsyncStageable, Subscribable):
    """Signal that can be read from and monitored"""

    _cache: _SignalCache | None = None

    def _backend_or_cache(
        self, cached: bool | None = None
    ) -> _SignalCache | SignalBackend:
        # If cached is None then calculate it based on whether we already have a cache
        if cached is None:
            cached = self._cache is not None
        if cached:
            assert self._cache, f"{self.source} not being monitored"
            return self._cache
        else:
            return self._connector.backend

    def _get_cache(self) -> _SignalCache:
        if not self._cache:
            self._cache = _SignalCache(self._connector.backend, self)
        return self._cache

    def _del_cache(self, needed: bool):
        if self._cache and not needed:
            self._cache.close()
            self._cache = None

    @_add_timeout
    async def read(self, cached: bool | None = None) -> dict[str, Reading]:
        """Return a single item dict with the reading in it"""
        return {self.name: await self._backend_or_cache(cached).get_reading()}

    @_add_timeout
    async def describe(self) -> dict[str, DataKey]:
        """Return a single item dict with the descriptor in it"""
        return {self.name: await self._connector.backend.get_datakey(self.source)}

    @_add_timeout
    async def get_value(self, cached: bool | None = None) -> SignalDatatypeT:
        """The current value"""
        value = await self._backend_or_cache(cached).get_value()
        self.log.debug(f"get_value() on source {self.source} returned {value}")
        return value

    def subscribe_value(self, function: Callback[SignalDatatypeT]):
        """Subscribe to updates in value of a device"""
        self._get_cache().subscribe(function, want_value=True)

    def subscribe(self, function: Callback[dict[str, Reading]]) -> None:
        """Subscribe to updates in the reading"""
        self._get_cache().subscribe(function, want_value=False)

    def clear_sub(self, function: Callback) -> None:
        """Remove a subscription."""
        self._del_cache(self._get_cache().unsubscribe(function))

    @AsyncStatus.wrap
    async def stage(self) -> None:
        """Start caching this signal"""
        self._get_cache().set_staged(True)

    @AsyncStatus.wrap
    async def unstage(self) -> None:
        """Stop caching this signal"""
        self._del_cache(self._get_cache().set_staged(False))


class SignalW(Signal[SignalDatatypeT], Movable):
    """Signal that can be set"""

    @AsyncStatus.wrap
    async def set(
        self,
        value: SignalDatatypeT,
        wait=True,
        timeout: CalculatableTimeout = CALCULATE_TIMEOUT,
    ) -> None:
        """Set the value and return a status saying when it's done"""
        if timeout == CALCULATE_TIMEOUT:
            timeout = self._timeout
        source = self._connector.backend.source(self.name, read=False)
        self.log.debug(f"Putting value {value} to backend at source {source}")
        await _wait_for(self._connector.backend.put(value, wait=wait), timeout, source)
        self.log.debug(f"Successfully put value {value} to backend at source {source}")


class SignalRW(SignalR[SignalDatatypeT], SignalW[SignalDatatypeT], Locatable):
    """Signal that can be both read and set"""

    @_add_timeout
    async def locate(self) -> Location:
        """Return the setpoint and readback."""
        setpoint, readback = await asyncio.gather(
            self._connector.backend.get_setpoint(), self._backend_or_cache().get_value()
        )
        return Location(setpoint=setpoint, readback=readback)


class SignalX(Signal):
    """Signal that puts the default value"""

    @AsyncStatus.wrap
    async def trigger(
        self, wait=True, timeout: CalculatableTimeout = CALCULATE_TIMEOUT
    ) -> None:
        """Trigger the action and return a status saying when it's done"""
        if timeout == CALCULATE_TIMEOUT:
            timeout = self._timeout
        source = self._connector.backend.source(self.name, read=False)
        self.log.debug(f"Putting default value to backend at source {source}")
        await _wait_for(self._connector.backend.put(None, wait=wait), timeout, source)
        self.log.debug(f"Successfully put default value to backend at source {source}")


def soft_signal_rw(
    datatype: type[SignalDatatypeT],
    initial_value: SignalDatatypeT | None = None,
    name: str = "",
    units: str | None = None,
    precision: int | None = None,
) -> SignalRW[SignalDatatypeT]:
    """Creates a read-writable Signal with a SoftSignalBackend.
    May pass metadata, which are propagated into describe.
    """
    backend = SoftSignalBackend(datatype, initial_value, units, precision)
    signal = SignalRW(backend=backend, name=name)
    return signal


def soft_signal_r_and_setter(
    datatype: type[SignalDatatypeT],
    initial_value: SignalDatatypeT | None = None,
    name: str = "",
    units: str | None = None,
    precision: int | None = None,
) -> tuple[SignalR[SignalDatatypeT], Callable[[SignalDatatypeT], None]]:
    """Returns a tuple of a read-only Signal and a callable through
    which the signal can be internally modified within the device.
    May pass metadata, which are propagated into describe.
    Use soft_signal_rw if you want a device that is externally modifiable
    """
    backend = SoftSignalBackend(datatype, initial_value, units, precision)
    signal = SignalR(backend=backend, name=name)
    return (signal, backend.set_value)


def _generate_assert_error_msg(name: str, expected_result, actual_result) -> str:
    WARNING = "\033[93m"
    FAIL = "\033[91m"
    ENDC = "\033[0m"
    return (
        f"Expected {WARNING}{name}{ENDC} to produce"
        + f"\n{FAIL}{expected_result}{ENDC}"
        + f"\nbut actually got \n{FAIL}{actual_result}{ENDC}"
    )


async def assert_value(signal: SignalR[SignalDatatypeT], value: Any) -> None:
    """Assert a signal's value and compare it an expected signal.

    Parameters
    ----------
    signal:
        signal with get_value.
    value:
        The expected value from the signal.

    Notes
    -----
    Example usage::
        await assert_value(signal, value)

    """
    actual_value = await signal.get_value()
    assert actual_value == value, _generate_assert_error_msg(
        name=signal.name,
        expected_result=value,
        actual_result=actual_value,
    )


async def assert_reading(
    readable: AsyncReadable, expected_reading: Mapping[str, Reading]
) -> None:
    """Assert readings from readable.

    Parameters
    ----------
    readable:
        Callable with readable.read function that generate readings.

    reading:
        The expected readings from the readable.

    Notes
    -----
    Example usage::
        await assert_reading(readable, reading)

    """
    actual_reading = await readable.read()
    assert expected_reading == actual_reading, _generate_assert_error_msg(
        name=readable.name,
        expected_result=expected_reading,
        actual_result=actual_reading,
    )


async def assert_configuration(
    configurable: AsyncConfigurable,
    configuration: Mapping[str, Reading],
) -> None:
    """Assert readings from Configurable.

    Parameters
    ----------
    configurable:
        Configurable with Configurable.read function that generate readings.

    configuration:
        The expected readings from configurable.

    Notes
    -----
    Example usage::
        await assert_configuration(configurable configuration)

    """
    actual_configurable = await configurable.read_configuration()
    assert configuration == actual_configurable, _generate_assert_error_msg(
        name=configurable.name,
        expected_result=configuration,
        actual_result=actual_configurable,
    )


def assert_emitted(docs: Mapping[str, list[dict]], **numbers: int):
    """Assert emitted document generated by running a Bluesky plan

    Parameters
    ----------
    Doc:
        A dictionary

    numbers:
        expected emission in kwarg from

    Notes
    -----
    Example usage::
        assert_emitted(docs, start=1, descriptor=1,
        resource=1, datum=1, event=1, stop=1)
    """
    assert list(docs) == list(numbers), _generate_assert_error_msg(
        name="documents",
        expected_result=list(numbers),
        actual_result=list(docs),
    )
    actual_numbers = {name: len(d) for name, d in docs.items()}
    assert actual_numbers == numbers, _generate_assert_error_msg(
        name="emitted",
        expected_result=numbers,
        actual_result=actual_numbers,
    )


async def observe_value(
    signal: SignalR[SignalDatatypeT],
    timeout: float | None = None,
    done_status: Status | None = None,
) -> AsyncGenerator[SignalDatatypeT, None]:
    """Subscribe to the value of a signal so it can be iterated from.

    Parameters
    ----------
    signal:
        Call subscribe_value on this at the start, and clear_sub on it at the
        end
    timeout:
        If given, how long to wait for each updated value in seconds. If an update
        is not produced in this time then raise asyncio.TimeoutError
    done_status:
        If this status is complete, stop observing and make the iterator return.
        If it raises an exception then this exception will be raised by the iterator.

    Notes
    -----
    Example usage::

        async for value in observe_value(sig):
            do_something_with(value)
    """

    async for _, value in observe_signals_value(
        signal, timeout=timeout, done_status=done_status
    ):
        yield value


async def observe_signals_value(
    *signals: SignalR[SignalDatatypeT],
    timeout: float | None = None,
    done_status: Status | None = None,
) -> AsyncGenerator[tuple[SignalR[SignalDatatypeT], SignalDatatypeT], None]:
    """Subscribe to the value of a signal so it can be iterated from.

    Parameters
    ----------
    signals:
        Call subscribe_value on all the signals at the start, and clear_sub on it at the
        end
    timeout:
        If given, how long to wait for each updated value in seconds. If an update
        is not produced in this time then raise asyncio.TimeoutError
    done_status:
        If this status is complete, stop observing and make the iterator return.
        If it raises an exception then this exception will be raised by the iterator.

    Notes
    -----
    Example usage::

        async for signal,value in observe_signals_values(sig1,sig2,..):
            if signal is sig1:
                do_something_with(value)
            elif signal is sig2:
                do_something_else_with(value)
    """
    q: asyncio.Queue[tuple[SignalR[SignalDatatypeT], SignalDatatypeT] | Status] = (
        asyncio.Queue()
    )
    if timeout is None:
        get_value = q.get
    else:

        async def get_value():
            return await asyncio.wait_for(q.get(), timeout)

    cbs: dict[SignalR, Callback] = {}
    for signal in signals:

        def queue_value(value: SignalDatatypeT, signal=signal):
            q.put_nowait((signal, value))

        cbs[signal] = queue_value
        signal.subscribe_value(queue_value)

    if done_status is not None:
        done_status.add_callback(q.put_nowait)

    try:
        while True:
            item = await asyncio.wait_for(q.get(), timeout)
            # yield here in case something else is filling the queue
            # like in test_observe_value_times_out_with_no_external_task()
<<<<<<< HEAD
            await wait_for_pending_wakeups(raise_if_exceeded=False, max_yields=5)
=======
            await asyncio.sleep(0)
            item = await get_value()
>>>>>>> 077245a7
            if done_status and item is done_status:
                if exc := done_status.exception():
                    raise exc
                else:
                    break
            else:
                yield cast(tuple[SignalR[SignalDatatypeT], SignalDatatypeT], item)
    finally:
        for signal, cb in cbs.items():
            signal.clear_sub(cb)


class _ValueChecker(Generic[SignalDatatypeT]):
    def __init__(self, matcher: Callable[[SignalDatatypeT], bool], matcher_name: str):
        self._last_value: SignalDatatypeT | None = None
        self._matcher = matcher
        self._matcher_name = matcher_name

    async def _wait_for_value(self, signal: SignalR[SignalDatatypeT]):
        async for value in observe_value(signal):
            self._last_value = value
            if self._matcher(value):
                return

    async def wait_for_value(
        self, signal: SignalR[SignalDatatypeT], timeout: float | None
    ):
        try:
            await asyncio.wait_for(self._wait_for_value(signal), timeout)
        except asyncio.TimeoutError as e:
            raise asyncio.TimeoutError(
                f"{signal.name} didn't match {self._matcher_name} in {timeout}s, "
                f"last value {self._last_value!r}"
            ) from e


async def wait_for_value(
    signal: SignalR[SignalDatatypeT],
    match: SignalDatatypeT | Callable[[SignalDatatypeT], bool],
    timeout: float | None,
):
    """Wait for a signal to have a matching value.

    Parameters
    ----------
    signal:
        Call subscribe_value on this at the start, and clear_sub on it at the
        end
    match:
        If a callable, it should return True if the value matches. If not
        callable then value will be checked for equality with match.
    timeout:
        How long to wait for the value to match

    Notes
    -----
    Example usage::

        wait_for_value(device.acquiring, 1, timeout=1)

    Or::

        wait_for_value(device.num_captured, lambda v: v > 45, timeout=1)
    """
    if callable(match):
        checker = _ValueChecker(match, match.__name__)  # type: ignore
    else:
        checker = _ValueChecker(lambda v: v == match, repr(match))
    await checker.wait_for_value(signal, timeout)


async def set_and_wait_for_other_value(
    set_signal: SignalW[SignalDatatypeT],
    set_value: SignalDatatypeT,
    match_signal: SignalR[SignalDatatypeV],
    match_value: SignalDatatypeV | Callable[[SignalDatatypeV], bool],
    timeout: float = DEFAULT_TIMEOUT,
    set_timeout: float | None = None,
    wait_for_set_completion: bool = True,
) -> AsyncStatus:
    """Set a signal and monitor another signal until it has the specified value.

    This function sets a set_signal to a specified set_value and waits for
    a match_signal to have the match_value.

    Parameters
    ----------
    signal:
        The signal to set
    set_value:
        The value to set it to
    match_signal:
        The signal to monitor
    match_value:
        The value to wait for
    timeout:
        How long to wait for the signal to have the value
    set_timeout:
        How long to wait for the set to complete
    wait_for_set_completion:
        This will wait for set completion #More info in how-to docs

    Notes
    -----
    Example usage::

        set_and_wait_for_value(device.acquire, 1, device.acquire_rbv, 1)
    """
    # Start monitoring before the set to avoid a race condition
    values_gen = observe_value(match_signal)

    # Get the initial value from the monitor to make sure we've created it
    current_value = await anext(values_gen)

    status = set_signal.set(set_value, timeout=set_timeout)

    # If the value was the same as before no need to wait for it to change
    if current_value != match_value:

        async def _wait_for_value():
            async for value in values_gen:
                if value == match_value:
                    break

        try:
            await asyncio.wait_for(_wait_for_value(), timeout)
            if wait_for_set_completion:
                await status
            return status
        except asyncio.TimeoutError as e:
            raise TimeoutError(
                f"{match_signal.name} didn't match {match_value} in {timeout}s"
            ) from e

    return completed_status()


async def set_and_wait_for_value(
    signal: SignalRW[SignalDatatypeT],
    value: SignalDatatypeT,
    match_value: SignalDatatypeT | Callable[[SignalDatatypeT], bool] | None = None,
    timeout: float = DEFAULT_TIMEOUT,
    status_timeout: float | None = None,
    wait_for_set_completion: bool = True,
) -> AsyncStatus:
    """Set a signal and monitor it until it has that value.

    Useful for busy record, or other Signals with pattern:
      - Set Signal with wait=True and stash the Status
      - Read the same Signal to check the operation has started
      - Return the Status so calling code can wait for operation to complete

    Parameters
    ----------
    signal:
        The signal to set
    value:
        The value to set it to
    match_value:
        The expected value of the signal after the operation.
        Used to verify that the set operation was successful.
    timeout:
        How long to wait for the signal to have the value
    status_timeout:
        How long the returned Status will wait for the set to complete
    wait_for_set_completion:
        This will wait for set completion #More info in how-to docs

    Notes
    -----
    Example usage::

        set_and_wait_for_value(device.acquire, 1)
    """
    if match_value is None:
        match_value = value
    return await set_and_wait_for_other_value(
        signal,
        value,
        signal,
        match_value,
        timeout,
        status_timeout,
        wait_for_set_completion,
    )<|MERGE_RESOLUTION|>--- conflicted
+++ resolved
@@ -511,12 +511,8 @@
             item = await asyncio.wait_for(q.get(), timeout)
             # yield here in case something else is filling the queue
             # like in test_observe_value_times_out_with_no_external_task()
-<<<<<<< HEAD
             await wait_for_pending_wakeups(raise_if_exceeded=False, max_yields=5)
-=======
-            await asyncio.sleep(0)
             item = await get_value()
->>>>>>> 077245a7
             if done_status and item is done_status:
                 if exc := done_status.exception():
                     raise exc
