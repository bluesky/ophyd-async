--- conflicted
+++ resolved
@@ -2,26 +2,13 @@
 import warnings
 from collections.abc import Callable, Generator, Sequence
 from contextlib import contextmanager
-<<<<<<< HEAD
 from typing import (
     Any,
-    Callable,
-    Dict,
-    Generator,
-    Optional,
-    Sequence,
-    Tuple,
-    Type,
     TypeVar,
-    Union,
 )
 
-from bluesky.protocols import DataKey, HasHints, Hints, Preparable, Reading
-=======
-
-from bluesky.protocols import HasHints, Hints, Reading
+from bluesky.protocols import HasHints, Hints, Preparable, Reading
 from event_model import DataKey
->>>>>>> ab112433
 
 from ._device import Device, DeviceVector
 from ._protocol import AsyncConfigurable, AsyncReadable, AsyncStageable
@@ -39,7 +26,7 @@
 T = TypeVar("T")
 
 
-class PerSignalConfig(Dict[SignalW, Any]):
+class PerSignalConfig(dict[SignalW, Any]):
     def __setitem__(self, signal: SignalW[T], value: T):
         super().__setitem__(signal, value)
 
