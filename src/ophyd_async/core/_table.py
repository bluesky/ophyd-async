--- conflicted
+++ resolved
@@ -1,9 +1,5 @@
-<<<<<<< HEAD
 from enum import Enum
-from typing import get_args, get_origin
-=======
-from typing import TypeVar
->>>>>>> 1007da74
+from typing import TypeVar, get_args, get_origin
 
 import numpy as np
 from pydantic import BaseModel, ConfigDict, model_validator
@@ -23,11 +19,10 @@
 
     model_config = ConfigDict(validate_assignment=True, strict=False)
 
-<<<<<<< HEAD
-    @classmethod
-    def row(cls, sub_cls, **kwargs) -> "Table":
+    @staticmethod
+    def row(cls: type[TableSubclass], **kwargs) -> TableSubclass:  # type: ignore
         arrayified_kwargs = {}
-        for field_name, field_value in sub_cls.model_fields.items():
+        for field_name, field_value in cls.model_fields.items():
             value = kwargs.pop(field_name)
             if field_value.default_factory is None:
                 raise ValueError(
@@ -44,44 +39,21 @@
             else:
                 raise TypeError(
                     "Row column should be numpy arrays or sequence of string `Enum`."
-=======
-    @staticmethod
-    def row(cls: type[TableSubclass], **kwargs) -> TableSubclass:  # type: ignore
-        arrayified_kwargs = {
-            field_name: np.concatenate(
-                (
-                    (default_arr := field_value.default_factory()),  # type: ignore
-                    np.array([kwargs[field_name]], dtype=default_arr.dtype),
->>>>>>> 1007da74
                 )
         if kwargs:
             raise TypeError(
-                f"Unexpected keyword arguments {kwargs.keys()} for {sub_cls.__name__}."
+                f"Unexpected keyword arguments {kwargs.keys()} for {cls.__name__}."
             )
-<<<<<<< HEAD
-
-        return sub_cls(**arrayified_kwargs)
-=======
-            for field_name, field_value in cls.model_fields.items()
-        }
         return cls(**arrayified_kwargs)
->>>>>>> 1007da74
 
     def __add__(self, right: TableSubclass) -> TableSubclass:
         """Concatenate the arrays in field values."""
 
-<<<<<<< HEAD
-        if not isinstance(right, type(self)):
+        if type(right) is not type(self):
             raise RuntimeError(
                 f"{right} is not a `Table`, or is not the same "
                 f"type of `Table` as {self}."
             )
-=======
-        assert type(right) is type(self), (
-            f"{right} is not a `Table`, or is not the same "
-            f"type of `Table` as {self}."
-        )
->>>>>>> 1007da74
 
         return type(right)(
             **{
@@ -114,7 +86,8 @@
         # but it defaults to the largest dtype for everything.
         dtype = self.numpy_dtype()
         transposed_list = [
-            np.array(tuple(row), dtype=dtype) for row in zip(*self.numpy_columns())
+            np.array(tuple(row), dtype=dtype)
+            for row in zip(*self.numpy_columns(), strict=False)
         ]
         transposed = np.array(transposed_list, dtype=dtype)
         return transposed
@@ -155,18 +128,12 @@
         ), "Rows should all be of equal size."
 
         if not all(
-<<<<<<< HEAD
             # Checks if the values are numpy subtypes if the array is a numpy array,
             # or if the value is a string enum.
             np.issubdtype(getattr(self, field_name).dtype, default_array.dtype)
             if isinstance(
-                default_array := self.model_fields[field_name].default_factory(),
+                default_array := self.model_fields[field_name].default_factory(),  # type: ignore
                 np.ndarray,
-=======
-            np.issubdtype(
-                self.model_fields[field_name].default_factory().dtype,  # type: ignore
-                field_value.dtype,
->>>>>>> 1007da74
             )
             else issubclass(get_args(field_value.annotation)[0], Enum)
             for field_name, field_value in self.model_fields.items()
