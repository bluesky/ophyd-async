from typing import Annotated as A

<<<<<<< HEAD
from ophyd_async.core import DEFAULT_TIMEOUT, AsyncStatus, SignalR, SignalRW, CommandX
=======
from ophyd_async.core import (
    DEFAULT_TIMEOUT,
    AsyncStatus,
    SignalR,
    SignalRW,
    SignalX,
    StandardReadable,
)
>>>>>>> 80ae4488
from ophyd_async.core import StandardReadableFormat as Format
from ophyd_async.tango.core import TangoDevice, TangoPolling


class TangoCounter(TangoDevice, StandardReadable):
    """Tango counting device."""

    # Enter the name and type of the signals you want to use
    # If the server doesn't support events, the TangoPolling annotation gives
    # the parameters for ophyd to poll instead
    counts: A[SignalR[int], Format.HINTED_SIGNAL, TangoPolling(1.0, 0.1, 0.1)]
    sample_time: A[SignalRW[float], Format.CONFIG_SIGNAL, TangoPolling(0.1, 0.1, 0.1)]
    start: CommandX
    # If a tango name clashes with a bluesky verb, add a trailing underscore
    reset_: CommandX

    @AsyncStatus.wrap
    async def trigger(self) -> None:
        sample_time = await self.sample_time.get_value()
        timeout = sample_time + DEFAULT_TIMEOUT
        await self.start.trigger(wait=True, timeout=timeout)

    @AsyncStatus.wrap
    async def reset(self) -> None:
        await self.reset_.trigger(wait=True, timeout=DEFAULT_TIMEOUT)<|MERGE_RESOLUTION|>--- conflicted
+++ resolved
@@ -1,8 +1,5 @@
 from typing import Annotated as A
 
-<<<<<<< HEAD
-from ophyd_async.core import DEFAULT_TIMEOUT, AsyncStatus, SignalR, SignalRW, CommandX
-=======
 from ophyd_async.core import (
     DEFAULT_TIMEOUT,
     AsyncStatus,
@@ -11,7 +8,6 @@
     SignalX,
     StandardReadable,
 )
->>>>>>> 80ae4488
 from ophyd_async.core import StandardReadableFormat as Format
 from ophyd_async.tango.core import TangoDevice, TangoPolling
 
@@ -24,9 +20,9 @@
     # the parameters for ophyd to poll instead
     counts: A[SignalR[int], Format.HINTED_SIGNAL, TangoPolling(1.0, 0.1, 0.1)]
     sample_time: A[SignalRW[float], Format.CONFIG_SIGNAL, TangoPolling(0.1, 0.1, 0.1)]
-    start: CommandX
+    start: SignalX
     # If a tango name clashes with a bluesky verb, add a trailing underscore
-    reset_: CommandX
+    reset_: SignalX
 
     @AsyncStatus.wrap
     async def trigger(self) -> None:
