import asyncio
from typing import Annotated as A

from bluesky.protocols import Movable, Stoppable

from ophyd_async.core import (
    CALCULATE_TIMEOUT,
    DEFAULT_TIMEOUT,
    AsyncStatus,
    CalculatableTimeout,
    SignalR,
    SignalRW,
<<<<<<< HEAD
=======
    SignalX,
    StandardReadable,
>>>>>>> 80ae4488
    WatchableAsyncStatus,
    WatcherUpdate,
    observe_value,
    wait_for_value,
    CommandX
)
from ophyd_async.core import StandardReadableFormat as Format
from ophyd_async.tango.core import DevStateEnum, TangoDevice, TangoPolling


class TangoMover(TangoDevice, StandardReadable, Movable, Stoppable):
    """Tango moving device."""

    # Enter the name and type of the signals you want to use
    # If the server doesn't support events, the TangoPolling annotation gives
    # the parameters for ophyd to poll instead
    position: A[SignalRW[float], TangoPolling(0.1, 0.1, 0.1)]
    velocity: A[SignalRW[float], TangoPolling(0.1, 0.1, 0.1)]
    state: A[SignalR[DevStateEnum], TangoPolling(0.1)]
    # If a tango name clashes with a bluesky verb, add a trailing underscore
    stop_: CommandX

    def __init__(self, trl: str = "", name=""):
        super().__init__(trl, name=name)
        self.add_readables([self.position], Format.HINTED_SIGNAL)
        self.add_readables([self.velocity], Format.CONFIG_SIGNAL)
        self._set_success = True

    @WatchableAsyncStatus.wrap
    async def set(self, value: float, timeout: CalculatableTimeout = CALCULATE_TIMEOUT):
        self._set_success = True
        (old_position, velocity) = await asyncio.gather(
            self.position.get_value(), self.velocity.get_value()
        )
        # TODO: check whether Tango does work with negative velocity
        if timeout is CALCULATE_TIMEOUT and velocity == 0:
            msg = "Motor has zero velocity"
            raise ValueError(msg)
        else:
            timeout = abs(value - old_position) / velocity + DEFAULT_TIMEOUT

        if not (isinstance(timeout, float) or timeout is None):
            raise ValueError("Timeout must be a float or None")
        await self.position.set(value, timeout=timeout)

        move_status = AsyncStatus(
            wait_for_value(self.state, DevStateEnum.ON, timeout=timeout)
        )

        try:
            async for current_position in observe_value(
                self.position, done_status=move_status
            ):
                yield WatcherUpdate(
                    current=current_position,
                    initial=old_position,
                    target=value,
                    name=self.name,
                )
        except RuntimeError as exc:
            self._set_success = False
            raise RuntimeError("Motor was stopped") from exc
        if not self._set_success:
            raise RuntimeError("Motor was stopped")

    def stop(self, success: bool = True) -> AsyncStatus:
        self._set_success = success
        return self.stop_.trigger()<|MERGE_RESOLUTION|>--- conflicted
+++ resolved
@@ -10,16 +10,12 @@
     CalculatableTimeout,
     SignalR,
     SignalRW,
-<<<<<<< HEAD
-=======
     SignalX,
     StandardReadable,
->>>>>>> 80ae4488
     WatchableAsyncStatus,
     WatcherUpdate,
     observe_value,
     wait_for_value,
-    CommandX
 )
 from ophyd_async.core import StandardReadableFormat as Format
 from ophyd_async.tango.core import DevStateEnum, TangoDevice, TangoPolling
@@ -35,7 +31,7 @@
     velocity: A[SignalRW[float], TangoPolling(0.1, 0.1, 0.1)]
     state: A[SignalR[DevStateEnum], TangoPolling(0.1)]
     # If a tango name clashes with a bluesky verb, add a trailing underscore
-    stop_: CommandX
+    stop_: SignalX
 
     def __init__(self, trl: str = "", name=""):
         super().__init__(trl, name=name)
