import asyncio
import functools
import logging
import time
from abc import abstractmethod
from collections.abc import Callable, Coroutine
from enum import Enum
from typing import Any, ParamSpec, TypeVar, cast

import numpy as np
from bluesky.protocols import Reading
<<<<<<< HEAD
from event_model import DataKey, Limits, LimitsRange
from event_model.documents.event_descriptor import RdsRange

from ophyd_async.core import (
    AsyncStatus,
    Callback,
    NotConnected,
    SignalBackend,
    SignalDatatypeT,
    StrictEnum,
    get_dtype,
    get_unique,
    wait_for_connection,
)
=======
from event_model import DataKey
>>>>>>> f652399e
from tango import (
    AttrDataFormat,
    AttributeInfoEx,
    CmdArgType,
    CommandInfo,
    DevFailed,  # type: ignore
    DeviceProxy,
    DevState,
    EventType,
)
from tango.asyncio import DeviceProxy as AsyncDeviceProxy
from tango.asyncio_executor import (
    AsyncioExecutor,
    get_global_executor,
    set_global_executor,
)
from tango.utils import is_array, is_binary, is_bool, is_float, is_int, is_str

from ophyd_async.core import (
    AsyncStatus,
    Callback,
    NotConnected,
    SignalBackend,
    SignalDatatypeT,
    StrictEnum,
    get_dtype,
    get_unique,
    wait_for_connection,
)

from ._converters import (
    TangoConverter,
    TangoDevStateArrayConverter,
    TangoDevStateConverter,
    TangoEnumArrayConverter,
    TangoEnumConverter,
)
from ._utils import DevStateEnum, get_device_trl_and_attr, try_to_cast_as_float

logger = logging.getLogger("ophyd_async")

# time constant to wait for timeout
A_BIT = 1e-5

P = ParamSpec("P")
R = TypeVar("R")


def ensure_proper_executor(
    func: Callable[P, Coroutine[Any, Any, R]],
) -> Callable[P, Coroutine[Any, Any, R]]:
    """Ensure decorated method has a proper asyncio executor."""

    @functools.wraps(func)
    async def wrapper(*args: P.args, **kwargs: P.kwargs) -> R:
        current_executor: AsyncioExecutor = get_global_executor()  # type: ignore
        if not current_executor.in_executor_context():  # type: ignore
            set_global_executor(AsyncioExecutor())
        return await func(*args, **kwargs)

    return wrapper


def get_python_type(tango_type: CmdArgType) -> tuple[bool, object, str]:
    """For converting between recieved tango types and python primatives."""
    array = is_array(tango_type)
    if is_int(tango_type, True):
        return array, int, "integer"
    if is_float(tango_type, True):
        return array, float, "number"
    if is_bool(tango_type, True):
        return array, bool, "boolean"
    if is_str(tango_type, True):
        return array, str, "string"
    if is_binary(tango_type, True):
        return array, list[str], "string"
    if tango_type == CmdArgType.DevEnum:
        return array, Enum, "string"
    if tango_type == CmdArgType.DevState:
        return array, CmdArgType.DevState, "string"
    if tango_type == CmdArgType.DevUChar:
        return array, int, "integer"
    if tango_type == CmdArgType.DevVoid:
        return array, None, "string"
    raise TypeError("Unknown TangoType")


class TangoProxy:
    support_events: bool = True
    _proxy: DeviceProxy
    _name: str
    _converter: TangoConverter = TangoConverter()

    def __init__(self, device_proxy: DeviceProxy, name: str):
        self._proxy = device_proxy
        self._name = name

    async def connect(self) -> None:
        """Perform actions after proxy is connected.

        e.g. check if signal can be subscribed.
        """

    @abstractmethod
    async def get(self) -> object:
        """Get value from TRL."""

    @abstractmethod
    async def get_w_value(self) -> object:
        """Get last written value from TRL."""

    @abstractmethod
    async def put(
        self, value: object | None, wait: bool = True, timeout: float | None = None
    ) -> AsyncStatus | None:
        """Put value to TRL."""

    @abstractmethod
    async def get_config(self) -> AttributeInfoEx | CommandInfo:
        """Get TRL config async."""

    @abstractmethod
    async def get_reading(self) -> Reading:
        """Get reading from TRL."""

    @abstractmethod
    def has_subscription(self) -> bool:
        """Indicate that this trl already subscribed."""

    @abstractmethod
    def subscribe_callback(self, callback: Callback | None):
        """Subscribe tango CHANGE event to callback."""

    @abstractmethod
    def unsubscribe_callback(self):
        """Delete CHANGE event subscription."""

    @abstractmethod
    def set_polling(
        self,
        allow_polling: bool = True,
        polling_period: float = 0.1,
        abs_change=None,
        rel_change=None,
    ):
        """Set polling parameters."""

    def set_converter(self, converter: "TangoConverter"):
        self._converter = converter


class AttributeProxy(TangoProxy):
    """Used by the tango transport."""

    _callback: Callback | None = None
    _eid: int | None = None
    _poll_task: asyncio.Task | None = None
    _abs_change: float | None = None
    _rel_change: float | None = 0.1
    _polling_period: float = 0.1
    _allow_polling: bool = False
    exception: BaseException | None = None
    _last_reading: Reading = Reading(value=None, timestamp=0, alarm_severity=0)

    async def connect(self) -> None:
        try:
            # I have to typehint proxy as tango.DeviceProxy because
            # tango.asyncio.DeviceProxy cannot be used as a typehint.
            # This means pyright will not be able to see that
            # subscribe_event is awaitable.
            eid = await self._proxy.subscribe_event(  # type: ignore
                self._name, EventType.CHANGE_EVENT, self._event_processor
            )
            await self._proxy.unsubscribe_event(eid)
            self.support_events = True
        except Exception:
            pass

    @ensure_proper_executor
    async def get(self) -> object:  # type: ignore
        attr = await self._proxy.read_attribute(self._name)
        return self._converter.value(attr.value)

    @ensure_proper_executor
    async def get_w_value(self) -> object:  # type: ignore
        attr = await self._proxy.read_attribute(self._name)
        return self._converter.value(attr.w_value)

    @ensure_proper_executor
    async def put(  # type: ignore
        self, value: object | None, wait: bool = True, timeout: float | None = None
    ) -> AsyncStatus | None:
        # TODO: remove the timeout from this as it is handled at the signal level
        value = self._converter.write_value(value)
        if wait:
            try:

                async def _write():
                    return await self._proxy.write_attribute(self._name, value)

                task = asyncio.create_task(_write())
                await asyncio.wait_for(task, timeout)
            except asyncio.TimeoutError as te:
                raise TimeoutError(f"{self._name} attr put failed: Timeout") from te
            except DevFailed as de:
                raise RuntimeError(
                    f"{self._name} device failure: {de.args[0].desc}"
                ) from de

        else:
            rid = await self._proxy.write_attribute_asynch(self._name, value)

            async def wait_for_reply(rd: int, to: float | None):
                start_time = time.time()
                while True:
                    try:
                        # I have to typehint proxy as tango.DeviceProxy because
                        # tango.asyncio.DeviceProxy cannot be used as a typehint.
                        # This means pyright will not be able to see that
                        # write_attribute_reply is awaitable.
                        await self._proxy.write_attribute_reply(rd)  # type: ignore
                        break
                    except DevFailed as exc:
                        if exc.args[0].reason == "API_AsynReplyNotArrived":
                            await asyncio.sleep(A_BIT)
                            if to and (time.time() - start_time > to):
                                raise TimeoutError(
                                    f"{self._name} attr put failed: Timeout"
                                ) from exc
                        else:
                            raise RuntimeError(
                                f"{self._name} device failure: {exc.args[0].desc}"
                            ) from exc

            return AsyncStatus(wait_for_reply(rid, timeout))

    @ensure_proper_executor
    async def get_config(self) -> AttributeInfoEx:  # type: ignore
        return await self._proxy.get_attribute_config(self._name)

    @ensure_proper_executor
    async def get_reading(self) -> Reading:  # type: ignore
        attr = await self._proxy.read_attribute(self._name)
        reading = Reading(
            value=self._converter.value(attr.value),
            timestamp=attr.time.totime(),
            alarm_severity=attr.quality,
        )
        self._last_reading = reading
        return reading

    def has_subscription(self) -> bool:
        return bool(self._callback)

    def subscribe_callback(self, callback: Callback | None):
        # If the attribute supports events, then we can subscribe to them
        # If the callback is not a callable, then we raise an error
        if callback is not None and not callable(callback):
            raise RuntimeError("Callback must be a callable")

        self._callback = callback
        if self.support_events:
            """add user callback to CHANGE event subscription"""
            if not self._eid:
                self._eid = self._proxy.subscribe_event(
                    self._name,
                    EventType.CHANGE_EVENT,
                    self._event_processor,
                    green_mode=False,
                )
        elif self._allow_polling:
            """start polling if no events supported"""
            if self._callback is not None:

                async def _poll():
                    while True:
                        try:
                            await self.poll()
                        except RuntimeError as exc:
                            self.exception = exc
                            await asyncio.sleep(1)

                self._poll_task = asyncio.create_task(_poll())
        else:
            self.unsubscribe_callback()
            raise RuntimeError(
                f"Cannot set event for {self._name}. "
                "Cannot set a callback on an attribute that does not support events and"
                " for which polling is disabled."
            )

    def unsubscribe_callback(self):
        if self._eid:
            self._proxy.unsubscribe_event(self._eid, green_mode=False)
            self._eid = None
        if self._poll_task:
            self._poll_task.cancel()
            self._poll_task = None
            if self._callback is not None:
                # Call the callback with the last reading
                try:
                    self._callback(self._last_reading)
                except TypeError:
                    pass
        self._callback = None

    def _event_processor(self, event):
        if not event.err:
            reading = Reading(
                value=self._converter.value(event.attr_value.value),
                timestamp=event.get_date().totime(),
                alarm_severity=event.attr_value.quality,
            )
            if self._callback is not None:
                self._callback(reading)

    async def poll(self):
        """Poll the attribute and call the callback if the value has changed.

        Only callback if value has changed by more than the absolute or relative
        change. This function is used when an attribute that does not support
        events is cached or a callback is passed to it.
        """
        try:
            last_reading = await self.get_reading()
            flag = 0
            # Initial reading
            if self._callback is not None:
                self._callback(last_reading)
        except Exception as e:
            raise RuntimeError(f"Could not poll the attribute: {e}") from e

        try:
            # If the value is a number, we can check for changes
            if isinstance(last_reading["value"], int | float):
                while True:
                    await asyncio.sleep(self._polling_period)
                    reading = await self.get_reading()
                    if reading is None or reading["value"] is None:
                        continue
                    diff = abs(reading["value"] - last_reading["value"])
                    if self._abs_change is not None and diff >= abs(self._abs_change):
                        if self._callback is not None:
                            self._callback(reading)
                            flag = 0

                    elif (
                        self._rel_change is not None
                        and diff >= self._rel_change * abs(last_reading["value"])
                    ):
                        if self._callback is not None:
                            self._callback(reading)
                            flag = 0

                    else:
                        flag = (flag + 1) % 4
                        if flag == 0 and self._callback is not None:
                            self._callback(reading)

                    last_reading = reading.copy()
                    if self._callback is None:
                        break
            # If the value is not a number, we can only poll
            else:
                while True:
                    await asyncio.sleep(self._polling_period)
                    flag = (flag + 1) % 4
                    if flag == 0:
                        reading = await self.get_reading()
                        if reading is None or reading["value"] is None:
                            continue
                        if isinstance(reading["value"], np.ndarray):
                            if not np.array_equal(
                                reading["value"], last_reading["value"]
                            ):
                                if self._callback is not None:
                                    self._callback(reading)
                                else:
                                    break
                        else:
                            if reading["value"] != last_reading["value"]:
                                if self._callback is not None:
                                    self._callback(reading)
                                else:
                                    break
                        last_reading = reading.copy()
        except Exception as e:
            raise RuntimeError(f"Could not poll the attribute: {e}") from e

    def set_polling(
        self,
        allow_polling: bool = False,
        polling_period: float = 0.5,
        abs_change: float | None = None,
        rel_change: float | None = 0.1,
    ):
        """Set the polling parameters."""
        self._allow_polling = allow_polling
        self._polling_period = polling_period
        self._abs_change = abs_change
        self._rel_change = rel_change


class CommandProxy(TangoProxy):
    """Tango proxy for commands."""

    _last_reading: Reading = Reading(value=None, timestamp=0, alarm_severity=0)

    def subscribe_callback(self, callback: Callback | None) -> None:
        raise NotImplementedError("Cannot subscribe to commands")

    def unsubscribe_callback(self) -> None:
        raise NotImplementedError("Cannot unsubscribe from commands")

    async def get(self) -> object:
        return self._last_reading["value"]

    async def get_w_value(self) -> object:
        return self._last_reading["value"]

    async def connect(self) -> None:
        pass

    @ensure_proper_executor
    async def put(  # type: ignore
        self, value: object | None, wait: bool = True, timeout: float | None = None
    ) -> AsyncStatus | None:
        value = self._converter.write_value(value)
        if wait:
            try:

                async def _put():
                    return await self._proxy.command_inout(self._name, value)

                task = asyncio.create_task(_put())
                val = await asyncio.wait_for(task, timeout)
                self._last_reading = Reading(
                    value=self._converter.value(val),
                    timestamp=time.time(),
                    alarm_severity=0,
                )
            except asyncio.TimeoutError as te:
                raise TimeoutError(f"{self._name} command failed: Timeout") from te
            except DevFailed as de:
                raise RuntimeError(
                    f"{self._name} device failure: {de.args[0].desc}"
                ) from de

        else:
            rid = self._proxy.command_inout_asynch(self._name, value)

            async def wait_for_reply(rd: int, to: float | None):
                start_time = time.time()
                while True:
                    try:
                        reply_value = self._converter.value(
                            self._proxy.command_inout_reply(rd)
                        )
                        self._last_reading = Reading(
                            value=reply_value, timestamp=time.time(), alarm_severity=0
                        )
                        break
                    except DevFailed as de_exc:
                        if de_exc.args[0].reason == "API_AsynReplyNotArrived":
                            await asyncio.sleep(A_BIT)
                            if to and time.time() - start_time > to:
                                raise TimeoutError(
                                    "Timeout while waiting for command reply"
                                ) from de_exc
                        else:
                            raise RuntimeError(
                                f"{self._name} device failure: {de_exc.args[0].desc}"
                            ) from de_exc

            return AsyncStatus(wait_for_reply(rid, timeout))

    @ensure_proper_executor
    async def get_config(self) -> CommandInfo:  # type: ignore
        return await self._proxy.get_command_config(self._name)

    async def get_reading(self) -> Reading:
        reading = Reading(
            value=self._last_reading["value"],
            timestamp=self._last_reading["timestamp"],
            alarm_severity=self._last_reading.get("alarm_severity", 0),
        )
        return reading

    def set_polling(
        self,
        allow_polling: bool = False,
        polling_period: float = 0.5,
        abs_change: float | None = None,
        rel_change: float | None = 0.1,
    ):
        pass


def get_dtype_extended(datatype) -> object | None:
    """For converting tango types to numpy datatype formats."""
    # DevState tango type does not have numpy equivalents
    dtype = get_dtype(datatype)
    if dtype == np.object_:
        if datatype.__args__[1].__args__[0] in [DevStateEnum, DevState]:
            dtype = CmdArgType.DevState
    return dtype


def get_simple_datakey(
    datatype: type | None,
    tango_resource: str,
    tr_configs: dict[str, AttributeInfoEx | CommandInfo],
) -> DataKey:
    """Create a descriptor from a tango resource locator."""
    tr_dtype = {}
    for tr_name, config in tr_configs.items():
        if isinstance(config, AttributeInfoEx):
            _, dtype, descr = get_python_type(config.data_type)
            tr_dtype[tr_name] = config.data_format, dtype, descr
        elif isinstance(config, CommandInfo):
            if (
                config.in_type != CmdArgType.DevVoid
                and config.out_type != CmdArgType.DevVoid
                and config.in_type != config.out_type
            ):
                raise RuntimeError(
                    "Commands with different in and out dtypes are not supported"
                )
            array, dtype, descr = get_python_type(
                config.in_type
                if config.in_type != CmdArgType.DevVoid
                else config.out_type
            )
            tr_dtype[tr_name] = (
                AttrDataFormat.SPECTRUM if array else AttrDataFormat.SCALAR,
                dtype,
                descr,
            )
        else:
            raise RuntimeError(f"Unknown config type: {type(config)}")
    tr_format, tr_dtype, tr_dtype_desc = get_unique(tr_dtype, "typeids")

    # tango commands are limited in functionality:
    # they do not have info about shape and Enum labels
    trl_config = list(tr_configs.values())[0]
    max_x: int = (
        trl_config.max_dim_x
        if hasattr(trl_config, "max_dim_x")
        else np.iinfo(np.int32).max
    )
    max_y: int = (
        trl_config.max_dim_y
        if hasattr(trl_config, "max_dim_y")
        else np.iinfo(np.int32).max
    )

    if tr_format in [AttrDataFormat.SPECTRUM, AttrDataFormat.IMAGE]:
        # This is an array
        if datatype:
            # Check we wanted an array of this type
            dtype = get_dtype_extended(datatype)
            if not dtype:
                raise TypeError(
                    f"{tango_resource} has type [{tr_dtype}] not {datatype.__name__}"
                )
            if dtype != tr_dtype:
                raise TypeError(f"{tango_resource} has type [{tr_dtype}] not [{dtype}]")

        if tr_format == AttrDataFormat.SPECTRUM:
            return DataKey(source=tango_resource, dtype="array", shape=[max_x])
        elif tr_format == AttrDataFormat.IMAGE:
            return DataKey(source=tango_resource, dtype="array", shape=[max_y, max_x])

    else:
        if tr_dtype in (Enum, CmdArgType.DevState):
            if datatype:
                if not issubclass(datatype, Enum | DevState):
                    raise TypeError(
                        f"{tango_resource} has type Enum not {datatype.__name__}"
                    )
            return DataKey(source=tango_resource, dtype="string", shape=[])
        else:
            if datatype and not issubclass(tr_dtype, datatype):
                raise TypeError(
                    f"{tango_resource} has type {tr_dtype.__name__} "
                    f"not {datatype.__name__}"
                )
            return DataKey(source=tango_resource, dtype=tr_dtype_desc, shape=[])

    raise RuntimeError(f"Error getting descriptor for {tango_resource}")


def get_trl_descriptor(
    datatype: type | None,
    tango_resource: str,
    tr_configs: dict[str, AttributeInfoEx | CommandInfo],
) -> DataKey:
    descriptor = get_simple_datakey(datatype, tango_resource, tr_configs)

    for _, config in tr_configs.items():
        if isinstance(config, AttributeInfoEx):
            alarm_info = config.alarms
            _limits = Limits(
                control=LimitsRange(
                    low=try_to_cast_as_float(config.min_value),
                    high=try_to_cast_as_float(config.max_value),
                ),
                warning=LimitsRange(
                    low=try_to_cast_as_float(alarm_info.min_warning),
                    high=try_to_cast_as_float(alarm_info.max_warning),
                ),
                alarm=LimitsRange(
                    low=try_to_cast_as_float(alarm_info.min_alarm),
                    high=try_to_cast_as_float(alarm_info.max_alarm),
                ),
            )

            delta_t, delta_val = map(
                try_to_cast_as_float, (alarm_info.delta_t, alarm_info.delta_val)
            )
            if isinstance(delta_t, float) and isinstance(delta_val, float):
                limits_rds = RdsRange(
                    time_difference=delta_t,
                    value_difference=delta_val,
                )
                _limits["rds"] = limits_rds
            # if only one of the two is set
            elif isinstance(delta_t, float) ^ isinstance(delta_val, float):
                logger.warning(
                    f"Both delta_t and delta_val should be set for {tango_resource} "
                    f"but only one is set. "
                    f"delta_t: {alarm_info.delta_t}, delta_val: {alarm_info.delta_val}"
                )

            _choices = list(config.enum_labels) if config.enum_labels else []
            # _dims = []
            # if config.data_format == AttrDataFormat.SPECTRUM:
            #     _dims = ["x"]
            # elif config.data_format == AttrDataFormat.IMAGE:
            #     _dims = ["y", "x"]

            _, tr_dtype, _ = get_python_type(config.data_type)

            if tr_dtype == CmdArgType.DevState:
                _choices = list(DevState.names.keys())

            _precision = None
            if config.format:
                try:
                    _precision = int(config.format.split(".")[1].split("f")[0])
                except (ValueError, IndexError) as e:
                    # If parsing config.format fails, _precision remains None.
                    logger.warning(
                        "Failed to parse precision from config.format: %s. Error: %s",
                        config.format,
                        e,
                    )

            if _limits:
                descriptor["limits"] = _limits
            if _choices:
                descriptor["choices"] = _choices
            # if _dims:
            #     descriptor["dims"] = _dims
            if _precision:
                descriptor["precision"] = _precision
            if config.unit:
                descriptor["units"] = config.unit

    return DataKey(**descriptor)


async def get_tango_trl(
    full_trl: str, device_proxy: DeviceProxy | TangoProxy | None, timeout: float
) -> TangoProxy:
    """Get the tango resource locator."""
    if isinstance(device_proxy, TangoProxy):
        return device_proxy
    device_trl, trl_name = get_device_trl_and_attr(full_trl)
    trl_name = trl_name.lower()
    if device_proxy is None:
        device_proxy = await AsyncDeviceProxy(device_trl, timeout=timeout)

    # all attributes can be always accessible with low register
    if isinstance(device_proxy, DeviceProxy):
        all_attrs = [
            attr_name.lower() for attr_name in device_proxy.get_attribute_list()
        ]
    else:
        raise TypeError(
            f"device_proxy must be an instance of DeviceProxy for {full_trl}"
        )
    if trl_name in all_attrs:
        return AttributeProxy(device_proxy, trl_name)

    # all commands can be always accessible with low register
    all_cmds = [cmd_name.lower() for cmd_name in device_proxy.get_command_list()]
    if trl_name in all_cmds:
        return CommandProxy(device_proxy, trl_name)

    raise RuntimeError(f"{trl_name} cannot be found in {device_proxy.name()}")


def make_converter(info: AttributeInfoEx | CommandInfo, datatype) -> TangoConverter:
    if isinstance(info, AttributeInfoEx):
        match info.data_type:
            case CmdArgType.DevEnum:
                if datatype and issubclass(datatype, StrictEnum):
                    labels = [e.value for e in datatype]
                else:  # get from enum_labels metadata
                    labels = list(info.enum_labels)
                if info.data_format == AttrDataFormat.SCALAR:
                    return TangoEnumConverter(labels)
                elif info.data_format in [
                    AttrDataFormat.SPECTRUM,
                    AttrDataFormat.IMAGE,
                ]:
                    return TangoEnumArrayConverter(labels)
            case CmdArgType.DevState:
                if info.data_format == AttrDataFormat.SCALAR:
                    return TangoDevStateConverter()
                elif info.data_format in [
                    AttrDataFormat.SPECTRUM,
                    AttrDataFormat.IMAGE,
                ]:
                    return TangoDevStateArrayConverter()
    else:  # command info
        match info.in_type:
            case CmdArgType.DevState:
                return TangoDevStateConverter()
            case CmdArgType.DevEnum:
                if datatype and issubclass(datatype, StrictEnum):
                    labels = [e.value for e in datatype]
                    return TangoEnumConverter(labels)
                else:
                    logger.warning(
                        "No override enum class provided for Tango enum command"
                    )
    # default case return trivial converter
    return TangoConverter()


class TangoSignalBackend(SignalBackend[SignalDatatypeT]):
    """Tango backend to connect signals over tango."""

    def __init__(
        self,
        datatype: type[SignalDatatypeT] | None,
        read_trl: str = "",
        write_trl: str = "",
        device_proxy: DeviceProxy | None = None,
    ):
        self.device_proxy = device_proxy
        self.read_trl = read_trl
        self.write_trl = write_trl
        self.proxies: dict[str, TangoProxy | DeviceProxy | None] = {
            read_trl: self.device_proxy,
            write_trl: self.device_proxy,
        }
        self.trl_configs: dict[str, AttributeInfoEx] = {}
        self.descriptor: DataKey = {}  # type: ignore
        self._polling: tuple[bool, float, float | None, float | None] = (
            False,
            0.1,
            None,
            0.1,
        )
        self.support_events: bool = True
        self.status: AsyncStatus | None = None
        self.converter = TangoConverter()  # gets replaced at connect
        super().__init__(datatype)

    @classmethod
    def datatype_allowed(cls, dtype: Any) -> bool:
        return dtype in (int, float, str, bool, np.ndarray, StrictEnum)

    def set_trl(self, read_trl: str = "", write_trl: str = ""):
        self.read_trl = read_trl
        self.write_trl = write_trl if write_trl else read_trl
        self.proxies = {
            read_trl: self.device_proxy,
            write_trl: self.device_proxy,
        }

    def source(self, name: str, read: bool) -> str:
        return self.read_trl if read else self.write_trl

    async def _connect_and_store_config(self, trl: str, timeout: float) -> None:
        if not trl:
            raise RuntimeError(f"trl not set for {self}")
        try:
            self.proxies[trl] = await get_tango_trl(trl, self.proxies[trl], timeout)
            if self.proxies[trl] is None:
                raise NotConnected(f"Not connected to {trl}")
            # Pyright does not believe that self.proxies[trl] is not None despite
            # the check above
            await self.proxies[trl].connect()  # type: ignore
            self.trl_configs[trl] = await self.proxies[trl].get_config()  # type: ignore
            self.proxies[trl].support_events = self.support_events  # type: ignore
        except TimeoutError as ce:
            raise NotConnected(f"tango://{trl}") from ce

    async def connect(self, timeout: float) -> None:
        if not self.read_trl:
            raise RuntimeError(f"trl not set for {self}")
        if self.read_trl != self.write_trl:
            # Different, need to connect both
            await wait_for_connection(
                read_trl=self._connect_and_store_config(self.read_trl, timeout),
                write_trl=self._connect_and_store_config(self.write_trl, timeout),
            )
        else:
            # The same, so only need to connect one
            await self._connect_and_store_config(self.read_trl, timeout)
        self.proxies[self.read_trl].set_polling(*self._polling)  # type: ignore
        self.converter = make_converter(self.trl_configs[self.read_trl], self.datatype)
        self.proxies[self.read_trl].set_converter(self.converter)  # type: ignore
        self.descriptor = get_trl_descriptor(
            self.datatype, self.read_trl, self.trl_configs
        )

    async def put(self, value: SignalDatatypeT | None, wait=True, timeout=None) -> None:
        if self.proxies[self.write_trl] is None:
            raise NotConnected(f"Not connected to {self.write_trl}")
        self.status = None
        put_status = await self.proxies[self.write_trl].put(value, wait, timeout)  # type: ignore
        self.status = put_status

    async def get_datakey(self, source: str) -> DataKey:
        return self.descriptor

    async def get_reading(self) -> Reading[SignalDatatypeT]:
        if self.proxies[self.read_trl] is None:
            raise NotConnected(f"Not connected to {self.read_trl}")
        reading = await self.proxies[self.read_trl].get_reading()  # type: ignore
        return reading

    async def get_value(self) -> SignalDatatypeT:
        if self.proxies[self.read_trl] is None:
            raise NotConnected(f"Not connected to {self.read_trl}")
        proxy = self.proxies[self.read_trl]
        if proxy is None:
            raise NotConnected(f"Not connected to {self.read_trl}")
        value = await proxy.get()
        return cast(SignalDatatypeT, value)

    async def get_setpoint(self) -> SignalDatatypeT:
        if self.proxies[self.write_trl] is None:
            raise NotConnected(f"Not connected to {self.write_trl}")
        proxy = self.proxies[self.write_trl]
        if proxy is None:
            raise NotConnected(f"Not connected to {self.write_trl}")
        w_value = await proxy.get_w_value()
        return cast(SignalDatatypeT, w_value)

    def set_callback(self, callback: Callback | None) -> None:
        if self.proxies[self.read_trl] is None:
            raise NotConnected(f"Not connected to {self.read_trl}")
        if self.support_events is False and self._polling[0] is False:
            raise RuntimeError(
                f"Cannot set event for {self.read_trl}. "
                "Cannot set a callback on an attribute that does not support events and"
                " for which polling is disabled."
            )

        if callback and self.proxies[self.read_trl].has_subscription():  # type: ignore
            msg = "Cannot set a callback when one is already set"
            raise RuntimeError(msg)

        if self.proxies[self.read_trl].has_subscription():  # type: ignore
            self.proxies[self.read_trl].unsubscribe_callback()  # type: ignore

        if callback:
            try:
                self.proxies[self.read_trl].subscribe_callback(callback)  # type: ignore
            except RuntimeError as exc:
                raise RuntimeError(
                    f"Cannot set callback for {self.read_trl}. {exc}"
                ) from exc

    def set_polling(
        self,
        allow_polling: bool = True,
        polling_period: float = 0.1,
        abs_change: float | None = None,
        rel_change: float | None = 0.1,
    ):
        self._polling = (allow_polling, polling_period, abs_change, rel_change)

    def allow_events(self, allow: bool = True):
        self.support_events = allow<|MERGE_RESOLUTION|>--- conflicted
+++ resolved
@@ -9,24 +9,7 @@
 
 import numpy as np
 from bluesky.protocols import Reading
-<<<<<<< HEAD
-from event_model import DataKey, Limits, LimitsRange
-from event_model.documents.event_descriptor import RdsRange
-
-from ophyd_async.core import (
-    AsyncStatus,
-    Callback,
-    NotConnected,
-    SignalBackend,
-    SignalDatatypeT,
-    StrictEnum,
-    get_dtype,
-    get_unique,
-    wait_for_connection,
-)
-=======
 from event_model import DataKey
->>>>>>> f652399e
 from tango import (
     AttrDataFormat,
     AttributeInfoEx,
@@ -64,7 +47,7 @@
     TangoEnumArrayConverter,
     TangoEnumConverter,
 )
-from ._utils import DevStateEnum, get_device_trl_and_attr, try_to_cast_as_float
+from ._utils import DevStateEnum, get_device_trl_and_attr
 
 logger = logging.getLogger("ophyd_async")
 
@@ -98,7 +81,7 @@
     if is_float(tango_type, True):
         return array, float, "number"
     if is_bool(tango_type, True):
-        return array, bool, "boolean"
+        return array, bool, "integer"
     if is_str(tango_type, True):
         return array, str, "string"
     if is_binary(tango_type, True):
@@ -535,7 +518,7 @@
     return dtype
 
 
-def get_simple_datakey(
+def get_trl_descriptor(
     datatype: type | None,
     tango_resource: str,
     tr_configs: dict[str, AttributeInfoEx | CommandInfo],
@@ -582,6 +565,8 @@
         if hasattr(trl_config, "max_dim_y")
         else np.iinfo(np.int32).max
     )
+    # is_attr = hasattr(trl_config, "enum_labels")
+    # trl_choices = list(trl_config.enum_labels) if is_attr else []
 
     if tr_format in [AttrDataFormat.SPECTRUM, AttrDataFormat.IMAGE]:
         # This is an array
@@ -602,11 +587,22 @@
 
     else:
         if tr_dtype in (Enum, CmdArgType.DevState):
+            # if tr_dtype == CmdArgType.DevState:
+            #     trl_choices = list(DevState.names.keys())
+
             if datatype:
                 if not issubclass(datatype, Enum | DevState):
                     raise TypeError(
                         f"{tango_resource} has type Enum not {datatype.__name__}"
                     )
+                # if tr_dtype == Enum and is_attr:
+                #     if isinstance(datatype, DevState):
+                #         choices = tuple(v.name for v in datatype)
+                #         if set(choices) != set(trl_choices):
+                #             raise TypeError(
+                #                 f"{tango_resource} has choices {trl_choices} "
+                #                 f"not {choices}"
+                #             )
             return DataKey(source=tango_resource, dtype="string", shape=[])
         else:
             if datatype and not issubclass(tr_dtype, datatype):
@@ -617,86 +613,6 @@
             return DataKey(source=tango_resource, dtype=tr_dtype_desc, shape=[])
 
     raise RuntimeError(f"Error getting descriptor for {tango_resource}")
-
-
-def get_trl_descriptor(
-    datatype: type | None,
-    tango_resource: str,
-    tr_configs: dict[str, AttributeInfoEx | CommandInfo],
-) -> DataKey:
-    descriptor = get_simple_datakey(datatype, tango_resource, tr_configs)
-
-    for _, config in tr_configs.items():
-        if isinstance(config, AttributeInfoEx):
-            alarm_info = config.alarms
-            _limits = Limits(
-                control=LimitsRange(
-                    low=try_to_cast_as_float(config.min_value),
-                    high=try_to_cast_as_float(config.max_value),
-                ),
-                warning=LimitsRange(
-                    low=try_to_cast_as_float(alarm_info.min_warning),
-                    high=try_to_cast_as_float(alarm_info.max_warning),
-                ),
-                alarm=LimitsRange(
-                    low=try_to_cast_as_float(alarm_info.min_alarm),
-                    high=try_to_cast_as_float(alarm_info.max_alarm),
-                ),
-            )
-
-            delta_t, delta_val = map(
-                try_to_cast_as_float, (alarm_info.delta_t, alarm_info.delta_val)
-            )
-            if isinstance(delta_t, float) and isinstance(delta_val, float):
-                limits_rds = RdsRange(
-                    time_difference=delta_t,
-                    value_difference=delta_val,
-                )
-                _limits["rds"] = limits_rds
-            # if only one of the two is set
-            elif isinstance(delta_t, float) ^ isinstance(delta_val, float):
-                logger.warning(
-                    f"Both delta_t and delta_val should be set for {tango_resource} "
-                    f"but only one is set. "
-                    f"delta_t: {alarm_info.delta_t}, delta_val: {alarm_info.delta_val}"
-                )
-
-            _choices = list(config.enum_labels) if config.enum_labels else []
-            # _dims = []
-            # if config.data_format == AttrDataFormat.SPECTRUM:
-            #     _dims = ["x"]
-            # elif config.data_format == AttrDataFormat.IMAGE:
-            #     _dims = ["y", "x"]
-
-            _, tr_dtype, _ = get_python_type(config.data_type)
-
-            if tr_dtype == CmdArgType.DevState:
-                _choices = list(DevState.names.keys())
-
-            _precision = None
-            if config.format:
-                try:
-                    _precision = int(config.format.split(".")[1].split("f")[0])
-                except (ValueError, IndexError) as e:
-                    # If parsing config.format fails, _precision remains None.
-                    logger.warning(
-                        "Failed to parse precision from config.format: %s. Error: %s",
-                        config.format,
-                        e,
-                    )
-
-            if _limits:
-                descriptor["limits"] = _limits
-            if _choices:
-                descriptor["choices"] = _choices
-            # if _dims:
-            #     descriptor["dims"] = _dims
-            if _precision:
-                descriptor["precision"] = _precision
-            if config.unit:
-                descriptor["units"] = config.unit
-
-    return DataKey(**descriptor)
 
 
 async def get_tango_trl(
