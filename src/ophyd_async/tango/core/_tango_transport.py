import asyncio
import functools
import logging
import time
from abc import abstractmethod
from collections.abc import Callable, Coroutine, Sequence
from typing import (
    Any,
    ParamSpec,
    TypeVar,
    cast,
    get_args,
    get_origin,
)

import numpy as np
import numpy.typing as npt
from bluesky.protocols import Reading
from event_model import DataKey, Limits, LimitsRange
from event_model.documents.event_descriptor import RdsRange
from tango import (
    AttrDataFormat,
    AttributeInfo,
    AttributeInfoEx,
    CmdArgType,
    CommandInfo,
    DevFailed,  # type: ignore
    DeviceProxy,
    DevState,
    EventType,
    GreenMode,
)
from tango.asyncio import DeviceProxy as AsyncDeviceProxy
from tango.asyncio_executor import (
    AsyncioExecutor,
    get_global_executor,
    set_global_executor,
)
from tango.utils import is_binary, is_bool, is_float, is_int, is_str

from ophyd_async.core import (
    Array1D,
    AsyncStatus,
    Callback,
    NotConnectedError,
    SignalBackend,
    SignalDatatypeT,
    SignalMetadata,
    StrictEnum,
    Table,
    get_dtype,
    make_datakey,
    wait_for_connection,
)
from ophyd_async.tango.testing._test_config import TestConfig

from ._converters import (
    TangoConverter,
    TangoDevStateArrayConverter,
    TangoDevStateConverter,
    TangoEnumArrayConverter,
    TangoEnumConverter,
)
from ._utils import DevStateEnum, get_device_trl_and_attr, try_to_cast_as_float

logger = logging.getLogger("ophyd_async")

# time constant to wait for timeout
A_BIT = 1e-5

P = ParamSpec("P")
R = TypeVar("R")


def ensure_proper_executor(
    func: Callable[P, Coroutine[Any, Any, R]],
) -> Callable[P, Coroutine[Any, Any, R]]:
    """Ensure decorated method has a proper asyncio executor."""

    @functools.wraps(func)
    async def wrapper(*args: P.args, **kwargs: P.kwargs) -> R:
        current_executor: AsyncioExecutor = get_global_executor()  # type: ignore
        if not current_executor.in_executor_context():  # type: ignore
            set_global_executor(AsyncioExecutor())
        return await func(*args, **kwargs)

    return wrapper


class TangoLongStringTable(Table):
    long: Array1D[np.int32]
    string: Sequence[str]


class TangoDoubleStringTable(Table):
    double: Array1D[np.float64]
    string: Sequence[str]


def get_python_type(config: AttributeInfoEx | CommandInfo | TestConfig) -> object:
    """For converting between recieved tango types and python primatives."""
    tango_type = None
    tango_format = None
    if isinstance(config, AttributeInfoEx | AttributeInfo):
        tango_type = config.data_type
        tango_format = config.data_format
    elif isinstance(config, CommandInfo):
        read_character = get_command_character(config)
        if read_character == CommandProxyReadCharacter.READ:
            tango_type = config.out_type
        else:
            tango_type = config.in_type
    elif isinstance(config, TestConfig):
        tango_type = config.data_type
        tango_format = config.data_format
    else:
        raise TypeError("Unrecognized Tango resource configuration")
    if tango_format not in [
        AttrDataFormat.SCALAR,
        AttrDataFormat.SPECTRUM,
        AttrDataFormat.IMAGE,
        None,
    ]:
        raise TypeError("Unknown TangoFormat")

    if tango_type is CmdArgType.DevVarLongStringArray:
        return TangoLongStringTable
    if tango_type is CmdArgType.DevVarDoubleStringArray:
        return TangoDoubleStringTable

    def _get_type(cls: type) -> object:
        if tango_format == AttrDataFormat.SCALAR:
            return cls
        elif tango_format == AttrDataFormat.SPECTRUM:
            if cls is str or issubclass(cls, StrictEnum):
                return Sequence[cls]
            return Array1D[cls]
        elif tango_format == AttrDataFormat.IMAGE:
            if cls is str or issubclass(cls, StrictEnum):
                return Sequence[Sequence[str]]
            return npt.NDArray[cls]
        else:
            return cls

    if is_int(tango_type, True):
        return _get_type(int)
    elif is_float(tango_type, True):
        return _get_type(float)
    elif is_bool(tango_type, True):
        return _get_type(bool)
    elif is_str(tango_type, True):
        return _get_type(str)
    elif is_binary(tango_type, True):
        return _get_type(str)
    elif tango_type == CmdArgType.DevEnum:
        if hasattr(config, "enum_labels"):
            enum_dict = {label: str(label) for label in config.enum_labels}
            return _get_type(StrictEnum("TangoEnum", enum_dict))
        else:
            return _get_type(int)
    elif tango_type == CmdArgType.DevState:
        return _get_type(DevStateEnum)
    elif tango_type == CmdArgType.DevUChar:
        return _get_type(int)
    elif tango_type == CmdArgType.DevVoid:
        return None
    else:
        raise TypeError(f"Unknown TangoType: {tango_type}")


class TangoProxy:
    support_events: bool = True
    _proxy: DeviceProxy
    _name: str
    _converter: TangoConverter = TangoConverter()

    def __init__(self, device_proxy: DeviceProxy, name: str):
        self._proxy = device_proxy
        self._name = name

    async def connect(self) -> None:
        """Perform actions after proxy is connected.

        e.g. check if signal can be subscribed.
        """

    @abstractmethod
    async def get(self) -> object:
        """Get value from TRL."""

    @abstractmethod
    async def get_w_value(self) -> object:
        """Get last written value from TRL."""

    @abstractmethod
    async def put(
        self, value: object | None, wait: bool = True, timeout: float | None = None
    ) -> AsyncStatus | None:
        """Put value to TRL."""

    @abstractmethod
    async def get_config(self) -> AttributeInfoEx | CommandInfo:
        """Get TRL config async."""

    @abstractmethod
    async def get_reading(self) -> Reading:
        """Get reading from TRL."""

    @abstractmethod
    def has_subscription(self) -> bool:
        """Indicate that this trl already subscribed."""

    @abstractmethod
    def subscribe_callback(self, callback: Callback | None):
        """Subscribe tango CHANGE event to callback."""

    @abstractmethod
    def unsubscribe_callback(self):
        """Delete CHANGE event subscription."""

    @abstractmethod
    def set_polling(
        self,
        allow_polling: bool = True,
        polling_period: float = 0.1,
        abs_change=None,
        rel_change=None,
    ):
        """Set polling parameters."""

    def set_converter(self, converter: "TangoConverter"):
        self._converter = converter


class AttributeProxy(TangoProxy):
    """Used by the tango transport."""

    _callback: Callback | None = None
    _eid: int | None = None
    _poll_task: asyncio.Task | None = None
    _abs_change: float | None = None
    _rel_change: float | None = 0.1
    _polling_period: float = 0.1
    _allow_polling: bool = False
    exception: BaseException | None = None
    _last_reading: Reading = Reading(value=None, timestamp=0, alarm_severity=0)

    async def connect(self) -> None:
        try:
            # I have to typehint proxy as tango.DeviceProxy because
            # tango.asyncio.DeviceProxy cannot be used as a typehint.
            # This means pyright will not be able to see that
            # subscribe_event is awaitable.
            eid = await self._proxy.subscribe_event(  # type: ignore
                self._name, EventType.CHANGE_EVENT, self._event_processor
            )
            await self._proxy.unsubscribe_event(eid)
            self.support_events = True
        except Exception:
            pass

    @ensure_proper_executor
    async def get(self) -> object:  # type: ignore
        attr = await self._proxy.read_attribute(self._name)
        return self._converter.value(attr.value)

    @ensure_proper_executor
    async def get_w_value(self) -> object:  # type: ignore
        attr = await self._proxy.read_attribute(self._name)
        return self._converter.value(attr.w_value)

    @ensure_proper_executor
    async def put(  # type: ignore
        self, value: object | None, wait: bool = True, timeout: float | None = None
    ) -> AsyncStatus | None:
        if wait is False:
            raise RuntimeWarning(
                "wait=False is not supported in Tango."
                "Simply don't await the status object."
            )
        # TODO: remove the timeout from this as it is handled at the signal level
        value = self._converter.write_value(value)
        try:

            async def _write():
                return await self._proxy.write_attribute(self._name, value)

            task = asyncio.create_task(_write())
            await asyncio.wait_for(task, timeout)
        except TimeoutError as te:
            raise TimeoutError(f"{self._name} attr put failed: Timeout") from te
        except DevFailed as de:
            raise RuntimeError(
                f"{self._name} device failure: {de.args[0].desc}"
            ) from de

    @ensure_proper_executor
    async def get_config(self) -> AttributeInfoEx:  # type: ignore
        return await self._proxy.get_attribute_config(self._name)

    @ensure_proper_executor
    async def get_reading(self) -> Reading:  # type: ignore
        attr = await self._proxy.read_attribute(self._name)
        reading = Reading(
            value=self._converter.value(attr.value),
            timestamp=attr.time.totime(),
            alarm_severity=attr.quality,
        )
        self._last_reading = reading
        return reading

    def has_subscription(self) -> bool:
        return bool(self._callback)

    @ensure_proper_executor
    async def _subscribe_to_event(self):
        if not self._eid:
            self._eid = await self._proxy.subscribe_event(
                self._name,
                EventType.CHANGE_EVENT,
                self._event_processor,
                stateless=True,
                green_mode=GreenMode.Asyncio,
            )

    def subscribe_callback(self, callback: Callback | None):
        # If the attribute supports events, then we can subscribe to them
        # If the callback is not a callable, then we raise an error
        if callback is not None and not callable(callback):
            raise RuntimeError("Callback must be a callable")

        self._callback = callback
        if self.support_events:
            asyncio.create_task(self._subscribe_to_event())
        elif self._allow_polling:
            """start polling if no events supported"""
            if self._callback is not None:

                async def _poll():
                    while True:
                        try:
                            await self.poll()
                        except RuntimeError as exc:
                            self.exception = exc
                            await asyncio.sleep(1)

                self._poll_task = asyncio.create_task(_poll())
        else:
            self.unsubscribe_callback()
            raise RuntimeError(
                f"Cannot set event for {self._name}. "
                "Cannot set a callback on an attribute that does not support events and"
                " for which polling is disabled."
            )

    def unsubscribe_callback(self):
        if self._eid:
            try:
                self._proxy.unsubscribe_event(self._eid, green_mode=False)
            except Exception as exc:
                logger.warning(f"Could not unsubscribe from event: {exc}")
            finally:
                self._eid = None
        if self._poll_task:
            self._poll_task.cancel()
            self._poll_task = None
            if self._callback is not None:
                # Call the callback with the last reading
                try:
                    self._callback(self._last_reading)
                except TypeError:
                    pass
        self._callback = None

    @ensure_proper_executor
    async def _event_processor(self, event):
        if not event.err:
            reading = Reading(
                value=self._converter.value(event.attr_value.value),
                timestamp=event.get_date().totime(),
                alarm_severity=event.attr_value.quality,
            )
            if self._callback is not None:
                self._callback(reading)

    async def poll(self):
        """Poll the attribute and call the callback if the value has changed.

        Only callback if value has changed by more than the absolute or relative
        change. This function is used when an attribute that does not support
        events is cached or a callback is passed to it.
        """
        try:
            last_reading = await self.get_reading()
            flag = 0
            # Initial reading
            if self._callback is not None:
                self._callback(last_reading)
        except Exception as e:
            raise RuntimeError(f"Could not poll the attribute: {e}") from e

        try:
            # If the value is a number, we can check for changes
            if isinstance(last_reading["value"], int | float):
                while True:
                    await asyncio.sleep(self._polling_period)
                    reading = await self.get_reading()
                    if reading is None or reading["value"] is None:
                        continue
                    diff = abs(reading["value"] - last_reading["value"])
                    if self._abs_change is not None and diff >= abs(self._abs_change):
                        if self._callback is not None:
                            self._callback(reading)
                            flag = 0

                    elif (
                        self._rel_change is not None
                        and diff >= self._rel_change * abs(last_reading["value"])
                    ):
                        if self._callback is not None:
                            self._callback(reading)
                            flag = 0

                    else:
                        flag = (flag + 1) % 4
                        if flag == 0 and self._callback is not None:
                            self._callback(reading)

                    last_reading = reading.copy()
                    if self._callback is None:
                        break
            # If the value is not a number, we can only poll
            else:
                while True:
                    await asyncio.sleep(self._polling_period)
                    flag = (flag + 1) % 4
                    if flag == 0:
                        reading = await self.get_reading()
                        if reading is None or reading["value"] is None:
                            continue
                        if isinstance(reading["value"], np.ndarray):
                            if not np.array_equal(
                                reading["value"], last_reading["value"]
                            ):
                                if self._callback is not None:
                                    self._callback(reading)
                                else:
                                    break
                        else:
                            if reading["value"] != last_reading["value"]:
                                if self._callback is not None:
                                    self._callback(reading)
                                else:
                                    break
                        last_reading = reading.copy()
        except Exception as e:
            raise RuntimeError(f"Could not poll the attribute: {e}") from e

    def set_polling(
        self,
        allow_polling: bool = False,
        polling_period: float = 0.5,
        abs_change: float | None = None,
        rel_change: float | None = 0.1,
    ):
        """Set the polling parameters."""
        self._allow_polling = allow_polling
        self._polling_period = polling_period
        self._abs_change = abs_change
        self._rel_change = rel_change


class CommandProxyReadCharacter(StrictEnum):
    """Enum to carry the read/write character of the CommandProxy."""

    READ = "READ"
    WRITE = "WRITE"
    READ_WRITE = "READ_WRITE"
    EXECUTE = "EXECUTE"


def get_command_character(config: CommandInfo) -> CommandProxyReadCharacter:
    """Return the command character for the given command config."""
    in_type = config.in_type
    out_type = config.out_type
    if in_type == CmdArgType.DevVoid and out_type != CmdArgType.DevVoid:
        read_character = CommandProxyReadCharacter.READ
    elif in_type != CmdArgType.DevVoid and out_type == CmdArgType.DevVoid:
        read_character = CommandProxyReadCharacter.WRITE
    elif in_type == CmdArgType.DevVoid and out_type == CmdArgType.DevVoid:
        read_character = CommandProxyReadCharacter.EXECUTE
    else:
        read_character = CommandProxyReadCharacter.READ_WRITE
    return read_character


class CommandProxy(TangoProxy):
    """Tango proxy for commands."""

    _last_reading: Reading
    _last_w_value: Any
    _config: CommandInfo
    _read_character: CommandProxyReadCharacter
    device_proxy: DeviceProxy
    name: str

    def __init__(self, device_proxy: DeviceProxy, name: str):
        super().__init__(device_proxy, name)
        self._last_reading = Reading(value=None, timestamp=0, alarm_severity=0)
        self.device_proxy = device_proxy
        self.name = name
        self._last_w_value = None

    def subscribe_callback(self, callback: Callback | None) -> None:
        raise NotImplementedError("Cannot subscribe to commands")

    def unsubscribe_callback(self) -> None:
        raise NotImplementedError("Cannot unsubscribe from commands")

    async def get(self) -> object:
        if self._read_character == CommandProxyReadCharacter.READ_WRITE:
            return self._last_reading["value"]
        elif self._read_character == CommandProxyReadCharacter.READ:
            await self.put(value=None, wait=True, timeout=None)
            return self._last_reading["value"]

    async def get_w_value(self) -> object:
        return self._last_w_value

    async def connect(self) -> None:
        self._config = await self.device_proxy.get_command_config(self.name)
        self._read_character = get_command_character(self._config)

    @ensure_proper_executor
    async def put(  # type: ignore
        self, value: object | None, wait: bool = True, timeout: float | None = None
    ) -> AsyncStatus | None:
        if wait is False:
            raise RuntimeError(
                "wait=False is not supported in Tango."
                " Simply don't await the status object."
            )
        value = self._converter.write_value(value)
<<<<<<< HEAD
        if wait:
            try:

                async def _put():
                    return await self._proxy.command_inout(self._name, value)

                task = asyncio.create_task(_put())
                val = await asyncio.wait_for(task, timeout)
                self._last_w_value = value
                self._last_reading = Reading(
                    value=self._converter.value(val),
                    timestamp=time.time(),
                    alarm_severity=0,
                )
            except asyncio.TimeoutError as te:
                raise TimeoutError(f"{self._name} command failed: Timeout") from te
            except DevFailed as de:
                raise RuntimeError(
                    f"{self._name} device failure: {de.args[0].desc}"
                ) from de

        else:
            rid = self._proxy.command_inout_asynch(self._name, value)
=======
        try:
>>>>>>> da6bd036

            async def _put():
                return await self._proxy.command_inout(self._name, value)

<<<<<<< HEAD
            self._last_w_value = value
            return AsyncStatus(wait_for_reply(rid, timeout))
=======
            task = asyncio.create_task(_put())
            val = await asyncio.wait_for(task, timeout)
            self._last_reading = Reading(
                value=self._converter.value(val),
                timestamp=time.time(),
                alarm_severity=0,
            )
        except TimeoutError as te:
            raise TimeoutError(f"{self._name} command failed: Timeout") from te
        except DevFailed as de:
            raise RuntimeError(
                f"{self._name} device failure: {de.args[0].desc}"
            ) from de
>>>>>>> da6bd036

    @ensure_proper_executor
    async def get_config(self) -> CommandInfo:  # type: ignore
        return await self._proxy.get_command_config(self._name)

    async def get_reading(self) -> Reading:
        if self._read_character == CommandProxyReadCharacter.READ:
            await self.put(value=None, wait=True, timeout=None)
            return self._last_reading
        else:
            return self._last_reading

    def set_polling(
        self,
        allow_polling: bool = False,
        polling_period: float = 0.5,
        abs_change: float | None = None,
        rel_change: float | None = 0.1,
    ):
        pass


def get_dtype_extended(datatype) -> object | None:
    """For converting tango types to numpy datatype formats."""
    # DevState tango type does not have numpy equivalents
    dtype = get_dtype(datatype)
    if dtype == np.object_:
        if datatype.__args__[1].__args__[0] in [DevStateEnum, DevState]:
            dtype = CmdArgType.DevState
    return dtype


def get_source_metadata(
    tango_resource: str,
    tr_configs: dict[str, AttributeInfoEx],
) -> SignalMetadata:
    metadata = {}
    for _, config in tr_configs.items():
        if isinstance(config, AttributeInfoEx):
            alarm_info = config.alarms
            _limits = Limits(
                control=LimitsRange(
                    low=try_to_cast_as_float(config.min_value),
                    high=try_to_cast_as_float(config.max_value),
                ),
                warning=LimitsRange(
                    low=try_to_cast_as_float(alarm_info.min_warning),
                    high=try_to_cast_as_float(alarm_info.max_warning),
                ),
                alarm=LimitsRange(
                    low=try_to_cast_as_float(alarm_info.min_alarm),
                    high=try_to_cast_as_float(alarm_info.max_alarm),
                ),
            )

            delta_t, delta_val = map(
                try_to_cast_as_float, (alarm_info.delta_t, alarm_info.delta_val)
            )
            if isinstance(delta_t, float) and isinstance(delta_val, float):
                limits_rds = RdsRange(
                    time_difference=delta_t,
                    value_difference=delta_val,
                )
                _limits["rds"] = limits_rds
            # if only one of the two is set
            elif isinstance(delta_t, float) ^ isinstance(delta_val, float):
                logger.warning(
                    f"Both delta_t and delta_val should be set for {tango_resource} "
                    f"but only one is set. "
                    f"delta_t: {alarm_info.delta_t}, delta_val: {alarm_info.delta_val}"
                )

            _choices = list(config.enum_labels) if config.enum_labels else []

            tr_dtype = get_python_type(config)

            if tr_dtype == CmdArgType.DevState:
                _choices = list(DevState.names.keys())

            _precision = None
            if config.format:
                try:
                    _precision = int(config.format.split(".")[1].split("f")[0])
                except (ValueError, IndexError) as e:
                    # If parsing config.format fails, _precision remains None.
                    logger.warning(
                        "Failed to parse precision from config.format: %s. Error: %s",
                        config.format,
                        e,
                    )
            no_limits = Limits(
                control=LimitsRange(high=None, low=None),
                warning=LimitsRange(high=None, low=None),
                alarm=LimitsRange(high=None, low=None),
            )
            if _limits:
                if _limits != no_limits:
                    metadata["limits"] = _limits
            if _choices:
                metadata["choices"] = _choices
            if _precision:
                metadata["precision"] = _precision
            if config.unit:
                metadata["units"] = config.unit
    return SignalMetadata(**metadata)


async def get_tango_trl(
    full_trl: str, device_proxy: DeviceProxy | TangoProxy | None, timeout: float
) -> TangoProxy:
    """Get the tango resource locator."""
    if isinstance(device_proxy, TangoProxy):
        return device_proxy
    device_trl, trl_name = get_device_trl_and_attr(full_trl)
    trl_name = trl_name.lower()
    if device_proxy is None:
        device_proxy = await AsyncDeviceProxy(device_trl, timeout=timeout)
    # all attributes can be always accessible with low register
    if isinstance(device_proxy, DeviceProxy):
        all_attrs = [
            attr_name.lower() for attr_name in device_proxy.get_attribute_list()
        ]
    else:
        raise TypeError(
            f"device_proxy must be an instance of DeviceProxy for {full_trl}"
        )
    if trl_name in all_attrs:
        return AttributeProxy(device_proxy, trl_name)

    # all commands can be always accessible with low register
    all_cmds = [cmd_name.lower() for cmd_name in device_proxy.get_command_list()]
    if trl_name in all_cmds:
        return CommandProxy(device_proxy, trl_name)

    raise RuntimeError(f"{trl_name} cannot be found in {device_proxy.name()}")


def make_converter(info: AttributeInfoEx | CommandInfo, datatype) -> TangoConverter:
    if isinstance(info, AttributeInfoEx):
        match info.data_type:
            case CmdArgType.DevEnum:
                if datatype and issubclass(datatype, StrictEnum):
                    labels = [e.value for e in datatype]
                else:  # get from enum_labels metadata
                    labels = list(info.enum_labels)
                if info.data_format == AttrDataFormat.SCALAR:
                    return TangoEnumConverter(labels)
                elif info.data_format in [
                    AttrDataFormat.SPECTRUM,
                    AttrDataFormat.IMAGE,
                ]:
                    return TangoEnumArrayConverter(labels)
            case CmdArgType.DevState:
                if info.data_format == AttrDataFormat.SCALAR:
                    return TangoDevStateConverter()
                elif info.data_format in [
                    AttrDataFormat.SPECTRUM,
                    AttrDataFormat.IMAGE,
                ]:
                    return TangoDevStateArrayConverter()
    else:  # command info
        match info.in_type:
            case CmdArgType.DevState:
                return TangoDevStateConverter()
            case CmdArgType.DevEnum:
                if datatype and issubclass(datatype, StrictEnum):
                    labels = [e.value for e in datatype]
                    return TangoEnumConverter(labels)
                else:
                    logger.warning(
                        "No override enum class provided for Tango enum command"
                    )
    # default case return trivial converter
    return TangoConverter()


class TangoSignalBackend(SignalBackend[SignalDatatypeT]):
    """Tango backend to connect signals over tango."""

    def __init__(
        self,
        datatype: type[SignalDatatypeT] | None,
        read_trl: str = "",
        write_trl: str = "",
        device_proxy: DeviceProxy | None = None,
    ):
        self.device_proxy = device_proxy
        self.read_trl = read_trl
        self.write_trl = write_trl
        self.proxies: dict[str, TangoProxy | DeviceProxy | None] = {
            read_trl: self.device_proxy,
            write_trl: self.device_proxy,
        }
        self.trl_configs: dict[str, AttributeInfoEx] = {}
        self._polling: tuple[bool, float, float | None, float | None] = (
            False,
            0.1,
            None,
            0.1,
        )
        self.support_events: bool = True
        self.status: AsyncStatus | None = None
        self.converter = TangoConverter()  # gets replaced at connect
        super().__init__(datatype)

    @classmethod
    def datatype_allowed(cls, dtype: Any) -> bool:
        return dtype in (int, float, str, bool, np.ndarray, StrictEnum)

    def set_trl(self, read_trl: str = "", write_trl: str = ""):
        self.read_trl = read_trl
        self.write_trl = write_trl if write_trl else read_trl
        self.proxies = {
            read_trl: self.device_proxy,
            write_trl: self.device_proxy,
        }

    def source(self, name: str, read: bool) -> str:
        return self.read_trl if read else self.write_trl

    def _type_match_ndarray(self, signal_type: type[SignalDatatypeT], tr_dtype: object):
        tango_resource = self.source(name="", read=True)

        def extract_dtype_param(dtype_arg):
            if hasattr(dtype_arg, "__origin__") and dtype_arg.__origin__ is np.dtype:
                inner = get_args(dtype_arg)
                return inner[0] if inner else object
            return dtype_arg

        signal_dtype = extract_dtype_param(get_args(signal_type)[-1])
        tr_dtype_arg = extract_dtype_param(get_args(tr_dtype)[-1])

        try:
            sdt = np.dtype(signal_dtype)
            tdt = np.dtype(tr_dtype_arg)
        except TypeError as e:
            raise TypeError(
                f"Could not interpret array dtypes: {signal_dtype!r},"
                f" {tr_dtype_arg!r} ({e})"
            ) from e

        if sdt != tdt:
            raise TypeError(
                f"{tango_resource} has type {tr_dtype!r}, expected {self.datatype!r}"
            )

    def _type_match_array(
        self,
        signal_type: type[SignalDatatypeT] | None,
        tr_dtype: object,
        tango_resource: str,
    ):
        # Always get a fresh resource string for the error context
        tango_resource = self.source(name="", read=True)
        if get_origin(signal_type) is Sequence and get_origin(tr_dtype) is Sequence:
            sig_elem_type = get_args(signal_type)[0]
            tr_elem_type = get_args(tr_dtype)[0]
            self._type_match_scalar(sig_elem_type, tr_elem_type, tango_resource)
            return
        elif (
            get_origin(signal_type) is np.ndarray and get_origin(tr_dtype) is np.ndarray
        ):
            if signal_type is None:
                raise TypeError(
                    f"{tango_resource} has type {tr_dtype!r}, expected a non-None"
                    f" signal_type"
                )
            self._type_match_ndarray(signal_type, tr_dtype)
            return
        else:
            raise TypeError(
                tango_resource, "has type", str(signal_type), "which is not recognized"
            )

    def _type_match_scalar(
        self,
        signal_type: type[SignalDatatypeT] | None,
        tr_dtype: object,
        tango_resource: str,
    ):
        if signal_type is tr_dtype:
            return
        if isinstance(signal_type, type) and issubclass(signal_type, StrictEnum):
            return
        raise TypeError(
            f"{tango_resource} has type {tr_dtype!r}, expected {self.datatype!r}"
        )

    def _verify_datatype_matches(self, config: AttributeInfoEx | CommandInfo):
        """Verify that the datatype of the config matches the datatype of the signal."""
        tr_dtype = get_python_type(config)
        tango_resource = self.source(name="", read=True)
        signal_type = self.datatype
        if isinstance(config, AttributeInfoEx | AttributeInfo):
            tr_format = config.data_format
            if tr_format in [AttrDataFormat.SPECTRUM, AttrDataFormat.IMAGE]:
                self._type_match_array(signal_type, tr_dtype, tango_resource)
            elif tr_format is AttrDataFormat.SCALAR:
                self._type_match_scalar(signal_type, tr_dtype, tango_resource)
        elif isinstance(config, CommandInfo):
            if (
                config.in_type != CmdArgType.DevVoid
                and config.out_type != CmdArgType.DevVoid
                and config.in_type != config.out_type
            ):
                raise RuntimeError(
                    "Commands with different in and out dtypes are not supported"
                )
            if get_origin(tr_dtype) in [Sequence, np.ndarray]:
                self._type_match_array(signal_type, tr_dtype, tango_resource)
            else:
                self._type_match_scalar(signal_type, tr_dtype, tango_resource)
        else:
            raise TypeError(
                f"Unrecognized resource configuration: {config} "
                f"for source {tango_resource}"
            )

    async def _connect_and_store_config(self, trl: str, timeout: float) -> None:
        if not trl:
            raise RuntimeError(f"trl not set for {self}")
        try:
            self.proxies[trl] = await get_tango_trl(trl, self.proxies[trl], timeout)
            if self.proxies[trl] is None:
                raise NotConnectedError(f"Not connected to {trl}")
            # Pyright does not believe that self.proxies[trl] is not None despite
            # the check above
            await self.proxies[trl].connect()  # type: ignore
            config = await self.proxies[trl].get_config()  # type: ignore
            self.trl_configs[trl] = config

            # Perform signal verification
            self._verify_datatype_matches(config)

            if isinstance(config, AttributeInfoEx):
                if (
                    config.data_type == CmdArgType.DevString
                    and config.data_format == AttrDataFormat.IMAGE
                ):
                    raise TypeError(
                        "DevString IMAGE attributes are not supported by ophyd-async."
                    )
            self.proxies[trl].support_events = self.support_events  # type: ignore
        except TimeoutError as ce:
            raise NotConnectedError(f"tango://{trl}") from ce

    async def connect(self, timeout: float) -> None:
        if not self.read_trl:
            raise RuntimeError(f"trl not set for {self}")
        if self.read_trl != self.write_trl:
            # Different, need to connect both
            await wait_for_connection(
                read_trl=self._connect_and_store_config(self.read_trl, timeout),
                write_trl=self._connect_and_store_config(self.write_trl, timeout),
            )
        else:
            # The same, so only need to connect one
            await self._connect_and_store_config(self.read_trl, timeout)
        self.proxies[self.read_trl].set_polling(*self._polling)  # type: ignore
        self.converter = make_converter(self.trl_configs[self.read_trl], self.datatype)
        self.proxies[self.read_trl].set_converter(self.converter)  # type: ignore

    async def put(self, value: SignalDatatypeT | None, wait=True, timeout=None) -> None:
        if self.proxies[self.write_trl] is None:
            raise NotConnectedError(f"Not connected to {self.write_trl}")
        self.status = None
        put_status = await self.proxies[self.write_trl].put(value, wait, timeout)  # type: ignore
        self.status = put_status

    async def get_datakey(self, source: str) -> DataKey:
        try:
            value: Any = await self.proxies[source].get()  # type: ignore
        except AttributeError as ae:
            raise NotConnected(f"Not connected to {source}") from ae
        md = get_source_metadata(source, self.trl_configs)
        return make_datakey(
            self.datatype,  # type: ignore
            value,
            source,
            metadata=md,
        )

    async def get_reading(self) -> Reading[SignalDatatypeT]:
        if self.proxies[self.read_trl] is None:
            raise NotConnectedError(f"Not connected to {self.read_trl}")
        reading = await self.proxies[self.read_trl].get_reading()  # type: ignore
        return reading

    async def get_value(self) -> SignalDatatypeT:
        if self.proxies[self.read_trl] is None:
            raise NotConnectedError(f"Not connected to {self.read_trl}")
        proxy = self.proxies[self.read_trl]
        if proxy is None:
            raise NotConnectedError(f"Not connected to {self.read_trl}")
        value = await proxy.get()
        return cast(SignalDatatypeT, value)

    async def get_setpoint(self) -> SignalDatatypeT:
        if self.proxies[self.write_trl] is None:
            raise NotConnectedError(f"Not connected to {self.write_trl}")
        proxy = self.proxies[self.write_trl]
        if proxy is None:
            raise NotConnectedError(f"Not connected to {self.write_trl}")
        w_value = await proxy.get_w_value()
        return cast(SignalDatatypeT, w_value)

    def set_callback(self, callback: Callback | None) -> None:
        if self.proxies[self.read_trl] is None:
            raise NotConnectedError(f"Not connected to {self.read_trl}")
        if self.support_events is False and self._polling[0] is False:
            raise RuntimeError(
                f"Cannot set event for {self.read_trl}. "
                "Cannot set a callback on an attribute that does not support events and"
                " for which polling is disabled."
            )

        if callback and self.proxies[self.read_trl].has_subscription():  # type: ignore
            msg = "Cannot set a callback when one is already set"
            raise RuntimeError(msg)

        if self.proxies[self.read_trl].has_subscription():  # type: ignore
            self.proxies[self.read_trl].unsubscribe_callback()  # type: ignore

        if callback:
            try:
                self.proxies[self.read_trl].subscribe_callback(callback)  # type: ignore
            except RuntimeError as exc:
                raise RuntimeError(
                    f"Cannot set callback for {self.read_trl}. {exc}"
                ) from exc

    def set_polling(
        self,
        allow_polling: bool = True,
        polling_period: float = 0.1,
        abs_change: float | None = None,
        rel_change: float | None = 0.1,
    ):
        self._polling = (allow_polling, polling_period, abs_change, rel_change)

    def allow_events(self, allow: bool = True):
        self.support_events = allow<|MERGE_RESOLUTION|>--- conflicted
+++ resolved
@@ -541,43 +541,14 @@
                 " Simply don't await the status object."
             )
         value = self._converter.write_value(value)
-<<<<<<< HEAD
-        if wait:
-            try:
-
-                async def _put():
-                    return await self._proxy.command_inout(self._name, value)
-
-                task = asyncio.create_task(_put())
-                val = await asyncio.wait_for(task, timeout)
-                self._last_w_value = value
-                self._last_reading = Reading(
-                    value=self._converter.value(val),
-                    timestamp=time.time(),
-                    alarm_severity=0,
-                )
-            except asyncio.TimeoutError as te:
-                raise TimeoutError(f"{self._name} command failed: Timeout") from te
-            except DevFailed as de:
-                raise RuntimeError(
-                    f"{self._name} device failure: {de.args[0].desc}"
-                ) from de
-
-        else:
-            rid = self._proxy.command_inout_asynch(self._name, value)
-=======
         try:
->>>>>>> da6bd036
 
             async def _put():
                 return await self._proxy.command_inout(self._name, value)
 
-<<<<<<< HEAD
-            self._last_w_value = value
-            return AsyncStatus(wait_for_reply(rid, timeout))
-=======
             task = asyncio.create_task(_put())
             val = await asyncio.wait_for(task, timeout)
+            self._last_w_value = value
             self._last_reading = Reading(
                 value=self._converter.value(val),
                 timestamp=time.time(),
@@ -589,7 +560,6 @@
             raise RuntimeError(
                 f"{self._name} device failure: {de.args[0].desc}"
             ) from de
->>>>>>> da6bd036
 
     @ensure_proper_executor
     async def get_config(self) -> CommandInfo:  # type: ignore
@@ -963,7 +933,7 @@
         try:
             value: Any = await self.proxies[source].get()  # type: ignore
         except AttributeError as ae:
-            raise NotConnected(f"Not connected to {source}") from ae
+            raise NotConnectedError(f"Not connected to {source}") from ae
         md = get_source_metadata(source, self.trl_configs)
         return make_datakey(
             self.datatype,  # type: ignore
