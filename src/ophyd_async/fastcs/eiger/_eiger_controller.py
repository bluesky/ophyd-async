import asyncio

from ophyd_async.core import (
    DEFAULT_TIMEOUT,
    DetectorController,
    DetectorTrigger,
    TriggerInfo,
    wait_for_value,
)

from ._eiger_io import EigerDriverIO, EigerTriggerMode

EIGER_TRIGGER_MODE_MAP = {
    DetectorTrigger.INTERNAL: EigerTriggerMode.INTERNAL,
    DetectorTrigger.CONSTANT_GATE: EigerTriggerMode.GATE,
    DetectorTrigger.VARIABLE_GATE: EigerTriggerMode.GATE,
    DetectorTrigger.EDGE_TRIGGER: EigerTriggerMode.EDGE,
}


class EigerController(DetectorController):
    def __init__(
        self,
        driver: EigerDriverIO,
    ) -> None:
        self._drv = driver

    def get_deadtime(self, exposure: float | None) -> float:
        # See https://media.dectris.com/filer_public/30/14/3014704e-5f3b-43ba-8ccf-8ef720e60d2a/240202_usermanual_eiger2.pdf
        return 0.0001

    async def set_energy(self, energy: float, tolerance: float = 0.1):
        """Set photon energy."""
        """Changing photon energy takes some time so only do so if the current energy is
        outside the tolerance."""

        current_energy = await self._drv.detector.photon_energy.get_value()
        if abs(current_energy - energy) > tolerance:
            await self._drv.detector.photon_energy.set(energy)

    async def prepare(self, trigger_info: TriggerInfo):
        coros = [
            self._drv.detector.trigger_mode.set(
                EIGER_TRIGGER_MODE_MAP[trigger_info.trigger].value
            ),
            self._drv.detector.nimages.set(trigger_info.total_number_of_exposures),
        ]
        if trigger_info.livetime is not None:
            coros.extend(
                [
                    self._drv.detector.count_time.set(trigger_info.livetime),
                    self._drv.detector.frame_time.set(trigger_info.livetime),
                ]
            )

        await asyncio.gather(*coros)

    async def arm(self):
<<<<<<< HEAD
=======
        # NOTE: This will return immedietly on FastCS 0.8.0,
        # but will return after the Eiger has completed arming in 0.9.0.
        # https://github.com/DiamondLightSource/FastCS/pull/141
>>>>>>> b5b0d2ac
        await self._drv.detector.arm.trigger(timeout=DEFAULT_TIMEOUT)

    async def wait_for_idle(self):
        await wait_for_value(self._drv.detector.state, "idle", timeout=DEFAULT_TIMEOUT)

    async def disarm(self):
        await self._drv.detector.disarm.trigger()<|MERGE_RESOLUTION|>--- conflicted
+++ resolved
@@ -56,12 +56,9 @@
         await asyncio.gather(*coros)
 
     async def arm(self):
-<<<<<<< HEAD
-=======
         # NOTE: This will return immedietly on FastCS 0.8.0,
         # but will return after the Eiger has completed arming in 0.9.0.
         # https://github.com/DiamondLightSource/FastCS/pull/141
->>>>>>> b5b0d2ac
         await self._drv.detector.arm.trigger(timeout=DEFAULT_TIMEOUT)
 
     async def wait_for_idle(self):
