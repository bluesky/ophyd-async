import asyncio
from collections.abc import AsyncGenerator, AsyncIterator
from pathlib import Path

from bluesky.protocols import StreamAsset
from event_model import DataKey

from ophyd_async.core import (
    DEFAULT_TIMEOUT,
    DetectorWriter,
    HDFDatasetDescription,
    HDFDocumentComposer,
    PathProvider,
    observe_value,
    wait_for_value,
)

from ._block import DataBlock, PandaCaptureMode


class PandaHDFWriter(DetectorWriter):
    """For writing for PandA data from the `DataBlock`."""

    def __init__(
        self,
        path_provider: PathProvider,
        panda_data_block: DataBlock,
    ) -> None:
        self.panda_data_block = panda_data_block
        self._path_provider = path_provider
        self._datasets: list[HDFDatasetDescription] = []
        self._composer: HDFDocumentComposer | None = None

    # Triggered on PCAP arm
<<<<<<< HEAD
    async def open(self, exposures_per_event: int = 1) -> dict[str, DataKey]:
=======
    async def open(self, name: str, multiplier: int = 1) -> dict[str, DataKey]:
>>>>>>> 96cd45fb
        """Retrieve and get descriptor of all PandA signals marked for capture."""
        self._exposures_per_event = exposures_per_event
        # Ensure flushes are immediate
        await self.panda_data_block.flush_period.set(0)

        self._composer = None
        info = self._path_provider(device_name=name)

        # Set create dir depth first to guarantee that callback when setting
        # directory path has correct value
        await self.panda_data_block.create_directory.set(info.create_dir_depth)

        # Set the initial values
        await asyncio.gather(
            self.panda_data_block.hdf_directory.set(str(info.directory_path)),
            self.panda_data_block.hdf_file_name.set(
                f"{info.filename}.h5",
            ),
            self.panda_data_block.capture_mode.set(PandaCaptureMode.FOREVER),
        )

        # Make sure that directory exists or has been created.
        if not await self.panda_data_block.directory_exists.get_value() == 1:
            raise OSError(
                f"Directory {info.directory_path} does not exist or "
                "is not writable by the PandABlocks-ioc!"
            )

        # Wait for it to start, stashing the status that tells us when it finishes
        await self.panda_data_block.capture.set(True)

        return await self._describe(name)

    async def _describe(self, name: str) -> dict[str, DataKey]:
        """Return a describe based on the datasets PV."""
        await self._update_datasets(name)
        describe = {
            ds.data_key: DataKey(
                source=self.panda_data_block.hdf_directory.source,
                shape=list(ds.shape),
                dtype="array"
                if self._exposures_per_event > 1 or len(ds.shape) > 1
                else "number",
                # PandA data should always be written as Float64
                dtype_numpy=ds.dtype_numpy,
                external="STREAM:",
            )
            for ds in self._datasets
        }
        return describe

    async def _update_datasets(self, name: str) -> None:
        # Load data from the datasets PV on the panda, update internal
        # representation of datasets that the panda will write.
        capture_table = await self.panda_data_block.datasets.get_value()
        self._datasets = [
            # TODO: Update chunk size to read signal once available in IOC
            # Currently PandA IOC sets chunk size to 1024 points per chunk
            HDFDatasetDescription(
                data_key=dataset_name,
                dataset="/" + dataset_name,
                shape=(self._exposures_per_event,)
                if self._exposures_per_event > 1
                else (),
                dtype_numpy="<f8",
                chunk_shape=(1024,),
            )
            for dataset_name in capture_table.name
        ]

        # Warn user if dataset table is empty in PandA
        # i.e. no stream resources will be generated
        if len(self._datasets) == 0:
            self.panda_data_block.log.warning(
                f"PandA {name} DATASETS table is empty! "
                "No stream resource docs will be generated. "
                "Make sure captured positions have their corresponding "
                "*:DATASET PV set to a scientifically relevant name."
            )

    # Next few functions are exactly the same as AD writer. Could move as default
    # StandardDetector behavior
    async def wait_for_index(self, index: int, timeout: float | None = DEFAULT_TIMEOUT):
        def matcher(value: int) -> bool:
            # Index is already divided by exposures_per_event, so we need to also
            # divide the value by exposures_per_event to get the correct index
            return value // self._exposures_per_event >= index

        matcher.__name__ = f"index_at_least_{index}"
        await wait_for_value(
            self.panda_data_block.num_captured, matcher, timeout=timeout
        )

    async def get_indices_written(self) -> int:
        return (
            await self.panda_data_block.num_captured.get_value()
            // self._exposures_per_event
        )

    async def observe_indices_written(
        self, timeout: float
    ) -> AsyncGenerator[int, None]:
        """Wait until a specific index is ready to be collected."""
        async for num_captured in observe_value(
            self.panda_data_block.num_captured, timeout
        ):
            yield num_captured // self._exposures_per_event

    async def collect_stream_docs(
        self, name: str, indices_written: int
    ) -> AsyncIterator[StreamAsset]:
        # TODO: fail if we get dropped frames
        if indices_written:
            if not self._composer:
                self._composer = HDFDocumentComposer(
                    Path(await self.panda_data_block.hdf_directory.get_value())
                    / Path(await self.panda_data_block.hdf_file_name.get_value()),
                    self._datasets,
                )
                for doc in self._composer.stream_resources():
                    yield "stream_resource", doc
            for doc in self._composer.stream_data(indices_written):
                yield "stream_datum", doc

    # Could put this function as default for StandardDetector
    async def close(self):
        await self.panda_data_block.capture.set(
            False, wait=True, timeout=DEFAULT_TIMEOUT
        )<|MERGE_RESOLUTION|>--- conflicted
+++ resolved
@@ -32,11 +32,7 @@
         self._composer: HDFDocumentComposer | None = None
 
     # Triggered on PCAP arm
-<<<<<<< HEAD
-    async def open(self, exposures_per_event: int = 1) -> dict[str, DataKey]:
-=======
-    async def open(self, name: str, multiplier: int = 1) -> dict[str, DataKey]:
->>>>>>> 96cd45fb
+    async def open(self, name: str, exposures_per_event: int = 1) -> dict[str, DataKey]:
         """Retrieve and get descriptor of all PandA signals marked for capture."""
         self._exposures_per_event = exposures_per_event
         # Ensure flushes are immediate
