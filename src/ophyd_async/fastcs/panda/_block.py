from ophyd_async.core import (
    Device,
    DeviceBackend,
    DeviceVector,
    SignalR,
    SignalRW,
    StrictEnum,
    SubsetEnum,
)
from ophyd_async.epics.pvi import PviDeviceBackend

from ._table import DatasetTable, SeqTable


class FastCsDevice(Device):
    def __init__(
        self, uri: str = "", name: str = "", backend: DeviceBackend | None = None
    ) -> None:
        if backend is None:
            backend = PviDeviceBackend(type(self), uri + "PVI")
        super().__init__(name=name, backend=backend)


<<<<<<< HEAD
class DataBlock(FastCsDevice):
=======
class CaptureMode(str, Enum):
    FIRST_N = "FIRST_N"
    LAST_N = "LAST_N"
    FOREVER = "FOREVER"


class DataBlock(Device):
>>>>>>> 72c61ada
    # In future we may decide to make hdf_* optional
    hdf_directory: SignalRW[str]
    hdf_file_name: SignalRW[str]
    num_capture: SignalRW[int]
    num_captured: SignalR[int]
    create_directory: SignalRW[int]
    directory_exists: SignalR[bool]
    capture_mode: SignalRW[CaptureMode]
    capture: SignalRW[bool]
    flush_period: SignalRW[float]
    datasets: SignalR[DatasetTable]


class PulseBlock(FastCsDevice):
    delay: SignalRW[float]
    width: SignalRW[float]


class PcompDirection(StrictEnum):
    positive = "Positive"
    negative = "Negative"
    either = "Either"


class BitMux(SubsetEnum):
    zero = "ZERO"
    one = "ONE"


class PcompBlock(FastCsDevice):
    active: SignalR[bool]
    dir: SignalRW[PcompDirection]
    enable: SignalRW[BitMux]
    pulses: SignalRW[int]
    start: SignalRW[int]
    step: SignalRW[int]
    width: SignalRW[int]


class TimeUnits(StrictEnum):
    min = "min"
    s = "s"
    ms = "ms"
    us = "us"


class SeqBlock(FastCsDevice):
    table: SignalRW[SeqTable]
    active: SignalR[bool]
    repeats: SignalRW[int]
    prescale: SignalRW[float]
    prescale_units: SignalRW[TimeUnits]
    enable: SignalRW[BitMux]


class PcapBlock(FastCsDevice):
    active: SignalR[bool]
    arm: SignalRW[bool]


class CommonPandaBlocks(Device):
    pulse: DeviceVector[PulseBlock]
    seq: DeviceVector[SeqBlock]
    pcomp: DeviceVector[PcompBlock]
    pcap: PcapBlock
    data: DataBlock<|MERGE_RESOLUTION|>--- conflicted
+++ resolved
@@ -21,17 +21,13 @@
         super().__init__(name=name, backend=backend)
 
 
-<<<<<<< HEAD
-class DataBlock(FastCsDevice):
-=======
-class CaptureMode(str, Enum):
+class CaptureMode(StrictEnum):
     FIRST_N = "FIRST_N"
     LAST_N = "LAST_N"
     FOREVER = "FOREVER"
 
 
-class DataBlock(Device):
->>>>>>> 72c61ada
+class DataBlock(FastCsDevice):
     # In future we may decide to make hdf_* optional
     hdf_directory: SignalRW[str]
     hdf_file_name: SignalRW[str]
